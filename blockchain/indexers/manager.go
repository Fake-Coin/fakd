// Copyright (c) 2016 The btcsuite developers
// Use of this source code is governed by an ISC
// license that can be found in the LICENSE file.

package indexers

import (
	"bytes"
	"fmt"

	"fakco.in/fakd/blockchain"
	"fakco.in/fakd/chaincfg/chainhash"
	"fakco.in/fakd/database"
	"fakco.in/fakd/wire"
	"fakco.in/fakutil"
)

var (
	// indexTipsBucketName is the name of the db bucket used to house the
	// current tip of each index.
	indexTipsBucketName = []byte("idxtips")
)

// -----------------------------------------------------------------------------
// The index manager tracks the current tip of each index by using a parent
// bucket that contains an entry for index.
//
// The serialized format for an index tip is:
//
//   [<block hash><block height>],...
//
//   Field           Type             Size
//   block hash      chainhash.Hash   chainhash.HashSize
//   block height    uint32           4 bytes
// -----------------------------------------------------------------------------

// dbPutIndexerTip uses an existing database transaction to update or add the
// current tip for the given index to the provided values.
func dbPutIndexerTip(dbTx database.Tx, idxKey []byte, hash *chainhash.Hash, height int32) error {
	serialized := make([]byte, chainhash.HashSize+4)
	copy(serialized, hash[:])
	byteOrder.PutUint32(serialized[chainhash.HashSize:], uint32(height))

	indexesBucket := dbTx.Metadata().Bucket(indexTipsBucketName)
	return indexesBucket.Put(idxKey, serialized)
}

// dbFetchIndexerTip uses an existing database transaction to retrieve the
// hash and height of the current tip for the provided index.
func dbFetchIndexerTip(dbTx database.Tx, idxKey []byte) (*chainhash.Hash, int32, error) {
	indexesBucket := dbTx.Metadata().Bucket(indexTipsBucketName)
	serialized := indexesBucket.Get(idxKey)
	if len(serialized) < chainhash.HashSize+4 {
		return nil, 0, database.Error{
			ErrorCode: database.ErrCorruption,
			Description: fmt.Sprintf("unexpected end of data for "+
				"index %q tip", string(idxKey)),
		}
	}

	var hash chainhash.Hash
	copy(hash[:], serialized[:chainhash.HashSize])
	height := int32(byteOrder.Uint32(serialized[chainhash.HashSize:]))
	return &hash, height, nil
}

// dbIndexConnectBlock adds all of the index entries associated with the
// given block using the provided indexer and updates the tip of the indexer
// accordingly.  An error will be returned if the current tip for the indexer is
// not the previous block for the passed block.
func dbIndexConnectBlock(dbTx database.Tx, indexer Indexer, block *fakutil.Block, view *blockchain.UtxoViewpoint) error {
	// Assert that the block being connected properly connects to the
	// current tip of the index.
	idxKey := indexer.Key()
	curTipHash, _, err := dbFetchIndexerTip(dbTx, idxKey)
	if err != nil {
		return err
	}
	if !curTipHash.IsEqual(&block.MsgBlock().Header.PrevBlock) {
		return AssertError(fmt.Sprintf("dbIndexConnectBlock must be "+
			"called with a block that extends the current index "+
			"tip (%s, tip %s, block %s)", indexer.Name(),
			curTipHash, block.Hash()))
	}

	// Notify the indexer with the connected block so it can index it.
	if err := indexer.ConnectBlock(dbTx, block, view); err != nil {
		return err
	}

	// Update the current index tip.
	return dbPutIndexerTip(dbTx, idxKey, block.Hash(), block.Height())
}

// dbIndexDisconnectBlock removes all of the index entries associated with the
// given block using the provided indexer and updates the tip of the indexer
// accordingly.  An error will be returned if the current tip for the indexer is
// not the passed block.
func dbIndexDisconnectBlock(dbTx database.Tx, indexer Indexer, block *fakutil.Block, view *blockchain.UtxoViewpoint) error {
	// Assert that the block being disconnected is the current tip of the
	// index.
	idxKey := indexer.Key()
	curTipHash, _, err := dbFetchIndexerTip(dbTx, idxKey)
	if err != nil {
		return err
	}
	if !curTipHash.IsEqual(block.Hash()) {
		return AssertError(fmt.Sprintf("dbIndexDisconnectBlock must "+
			"be called with the block at the current index tip "+
			"(%s, tip %s, block %s)", indexer.Name(),
			curTipHash, block.Hash()))
	}

	// Notify the indexer with the disconnected block so it can remove all
	// of the appropriate entries.
	if err := indexer.DisconnectBlock(dbTx, block, view); err != nil {
		return err
	}

	// Update the current index tip.
	prevHash := &block.MsgBlock().Header.PrevBlock
	return dbPutIndexerTip(dbTx, idxKey, prevHash, block.Height()-1)
}

// Manager defines an index manager that manages multiple optional indexes and
// implements the blockchain.IndexManager interface so it can be seamlessly
// plugged into normal chain processing.
type Manager struct {
	db             database.DB
	enabledIndexes []Indexer
}

// Ensure the Manager type implements the blockchain.IndexManager interface.
var _ blockchain.IndexManager = (*Manager)(nil)

// indexDropKey returns the key for an index which indicates it is in the
// process of being dropped.
func indexDropKey(idxKey []byte) []byte {
	dropKey := make([]byte, len(idxKey)+1)
	dropKey[0] = 'd'
	copy(dropKey[1:], idxKey)
	return dropKey
}

// maybeFinishDrops determines if each of the enabled indexes are in the middle
// of being dropped and finishes dropping them when the are.  This is necessary
// because dropping and index has to be done in several atomic steps rather than
// one big atomic step due to the massive number of entries.
func (m *Manager) maybeFinishDrops(interrupt <-chan struct{}) error {
	indexNeedsDrop := make([]bool, len(m.enabledIndexes))
	err := m.db.View(func(dbTx database.Tx) error {
		// None of the indexes needs to be dropped if the index tips
		// bucket hasn't been created yet.
		indexesBucket := dbTx.Metadata().Bucket(indexTipsBucketName)
		if indexesBucket == nil {
			return nil
		}

		// Mark the indexer as requiring a drop if one is already in
		// progress.
		for i, indexer := range m.enabledIndexes {
			dropKey := indexDropKey(indexer.Key())
			if indexesBucket.Get(dropKey) != nil {
				indexNeedsDrop[i] = true
			}
		}

		return nil
	})
	if err != nil {
		return err
	}

	if interruptRequested(interrupt) {
		return errInterruptRequested
	}

	// Finish dropping any of the enabled indexes that are already in the
	// middle of being dropped.
	for i, indexer := range m.enabledIndexes {
		if !indexNeedsDrop[i] {
			continue
		}

		log.Infof("Resuming %s drop", indexer.Name())
		err := dropIndex(m.db, indexer.Key(), indexer.Name(), interrupt)
		if err != nil {
			return err
		}
	}

	return nil
}

// maybeCreateIndexes determines if each of the enabled indexes have already
// been created and creates them if not.
func (m *Manager) maybeCreateIndexes(dbTx database.Tx) error {
	indexesBucket := dbTx.Metadata().Bucket(indexTipsBucketName)
	for _, indexer := range m.enabledIndexes {
		// Nothing to do if the index tip already exists.
		idxKey := indexer.Key()
		if indexesBucket.Get(idxKey) != nil {
			continue
		}

		// The tip for the index does not exist, so create it and
		// invoke the create callback for the index so it can perform
		// any one-time initialization it requires.
		if err := indexer.Create(dbTx); err != nil {
			return err
		}

		// Set the tip for the index to values which represent an
		// uninitialized index.
		err := dbPutIndexerTip(dbTx, idxKey, &chainhash.Hash{}, -1)
		if err != nil {
			return err
		}
	}

	return nil
}

// Init initializes the enabled indexes.  This is called during chain
// initialization and primarily consists of catching up all indexes to the
// current best chain tip.  This is necessary since each index can be disabled
// and re-enabled at any time and attempting to catch-up indexes at the same
// time new blocks are being downloaded would lead to an overall longer time to
// catch up due to the I/O contention.
//
// This is part of the blockchain.IndexManager interface.
func (m *Manager) Init(chain *blockchain.BlockChain, interrupt <-chan struct{}) error {
	// Nothing to do when no indexes are enabled.
	if len(m.enabledIndexes) == 0 {
		return nil
	}

	if interruptRequested(interrupt) {
		return errInterruptRequested
	}

	// Finish and drops that were previously interrupted.
	if err := m.maybeFinishDrops(interrupt); err != nil {
		return err
	}

	// Create the initial state for the indexes as needed.
	err := m.db.Update(func(dbTx database.Tx) error {
		// Create the bucket for the current tips as needed.
		meta := dbTx.Metadata()
		_, err := meta.CreateBucketIfNotExists(indexTipsBucketName)
		if err != nil {
			return err
		}

		return m.maybeCreateIndexes(dbTx)
	})
	if err != nil {
		return err
	}

	// Initialize each of the enabled indexes.
	for _, indexer := range m.enabledIndexes {
		if err := indexer.Init(); err != nil {
			return err
		}
	}

	// Rollback indexes to the main chain if their tip is an orphaned fork.
	// This is fairly unlikely, but it can happen if the chain is
	// reorganized while the index is disabled.  This has to be done in
	// reverse order because later indexes can depend on earlier ones.
	for i := len(m.enabledIndexes); i > 0; i-- {
		indexer := m.enabledIndexes[i-1]

		// Fetch the current tip for the index.
		var height int32
		var hash *chainhash.Hash
		err := m.db.View(func(dbTx database.Tx) error {
			idxKey := indexer.Key()
			hash, height, err = dbFetchIndexerTip(dbTx, idxKey)
			return err
		})
		if err != nil {
			return err
		}

		// Nothing to do if the index does not have any entries yet.
		if height == -1 {
			continue
		}

		// Loop until the tip is a block that exists in the main chain.
		initialHeight := height
		for !chain.MainChainHasBlock(hash) {
			// At this point the index tip is orphaned, so load the
			// orphaned block from the database directly and
			// disconnect it from the index.  The block has to be
			// loaded directly since it is no longer in the main
			// chain and thus the chain.BlockByHash function would
			// error.
			err = m.db.Update(func(dbTx database.Tx) error {
				blockBytes, err := dbTx.FetchBlock(hash)
				if err != nil {
					return err
				}
				block, err := fakutil.NewBlockFromBytes(blockBytes)
				if err != nil {
					return err
				}
				block.SetHeight(height)

				// When the index requires all of the referenced
				// txouts they need to be retrieved from the
				// transaction index.
				var view *blockchain.UtxoViewpoint
				if indexNeedsInputs(indexer) {
					var err error
					view, err = makeUtxoView(dbTx, block,
						interrupt)
					if err != nil {
						return err
					}
				}

				// Remove all of the index entries associated
				// with the block and update the indexer tip.
				err = dbIndexDisconnectBlock(dbTx, indexer,
					block, view)
				if err != nil {
					return err
				}

				// Update the tip to the previous block.
				hash = &block.MsgBlock().Header.PrevBlock
				height--

				return nil
			})
			if err != nil {
				return err
			}

			if interruptRequested(interrupt) {
				return errInterruptRequested
			}
		}

		if initialHeight != height {
			log.Infof("Removed %d orphaned blocks from %s "+
				"(heights %d to %d)", initialHeight-height,
				indexer.Name(), height+1, initialHeight)
		}
	}

	// Fetch the current tip heights for each index along with tracking the
	// lowest one so the catchup code only needs to start at the earliest
	// block and is able to skip connecting the block for the indexes that
	// don't need it.
	bestHeight := chain.BestSnapshot().Height
	lowestHeight := bestHeight
	indexerHeights := make([]int32, len(m.enabledIndexes))
	err = m.db.View(func(dbTx database.Tx) error {
		for i, indexer := range m.enabledIndexes {
			idxKey := indexer.Key()
			hash, height, err := dbFetchIndexerTip(dbTx, idxKey)
			if err != nil {
				return err
			}

			log.Debugf("Current %s tip (height %d, hash %v)",
				indexer.Name(), height, hash)
			indexerHeights[i] = height
			if height < lowestHeight {
				lowestHeight = height
			}
		}
		return nil
	})
	if err != nil {
		return err
	}

	// Nothing to index if all of the indexes are caught up.
	if lowestHeight == bestHeight {
		return nil
	}

	// Create a progress logger for the indexing process below.
	progressLogger := newBlockProgressLogger("Indexed", log)

	// At this point, one or more indexes are behind the current best chain
	// tip and need to be caught up, so log the details and loop through
	// each block that needs to be indexed.
	log.Infof("Catching up indexes from height %d to %d", lowestHeight,
		bestHeight)
	for height := lowestHeight + 1; height <= bestHeight; height++ {
		// Load the block for the height since it is required to index
		// it.
		block, err := chain.BlockByHeight(height)
		if err != nil {
			return err
		}

		if interruptRequested(interrupt) {
			return errInterruptRequested
		}

		// Connect the block for all indexes that need it.
		var view *blockchain.UtxoViewpoint
		for i, indexer := range m.enabledIndexes {
			// Skip indexes that don't need to be updated with this
			// block.
			if indexerHeights[i] >= height {
				continue
			}

			err := m.db.Update(func(dbTx database.Tx) error {
				// When the index requires all of the referenced
				// txouts and they haven't been loaded yet, they
				// need to be retrieved from the transaction
				// index.
				if view == nil && indexNeedsInputs(indexer) {
					var err error
					view, err = makeUtxoView(dbTx, block,
						interrupt)
					if err != nil {
						return err
					}
				}
				return dbIndexConnectBlock(dbTx, indexer, block,
					view)
			})
			if err != nil {
				return err
			}
			indexerHeights[i] = height
		}

		// Log indexing progress.
		progressLogger.LogBlockHeight(block)

		if interruptRequested(interrupt) {
			return errInterruptRequested
		}
	}

	log.Infof("Indexes caught up to height %d", bestHeight)
	return nil
}

// indexNeedsInputs returns whether or not the index needs access to the txouts
// referenced by the transaction inputs being indexed.
func indexNeedsInputs(index Indexer) bool {
	if idx, ok := index.(NeedsInputser); ok {
		return idx.NeedsInputs()
	}

	return false
}

// dbFetchTx looks up the passed transaction hash in the transaction index and
// loads it from the database.
func dbFetchTx(dbTx database.Tx, hash *chainhash.Hash) (*wire.MsgTx, error) {
	// Look up the location of the transaction.
	blockRegion, err := dbFetchTxIndexEntry(dbTx, hash)
	if err != nil {
		return nil, err
	}
	if blockRegion == nil {
		return nil, fmt.Errorf("transaction %v not found", hash)
	}

	// Load the raw transaction bytes from the database.
	txBytes, err := dbTx.FetchBlockRegion(blockRegion)
	if err != nil {
		return nil, err
	}

	// Deserialize the transaction.
	var msgTx wire.MsgTx
	err = msgTx.Deserialize(bytes.NewReader(txBytes))
	if err != nil {
		return nil, err
	}

	return &msgTx, nil
}

// makeUtxoView creates a mock unspent transaction output view by using the
// transaction index in order to look up all inputs referenced by the
// transactions in the block.  This is sometimes needed when catching indexes up
// because many of the txouts could actually already be spent however the
// associated scripts are still required to index them.
<<<<<<< HEAD
func makeUtxoView(dbTx database.Tx, block *fakutil.Block) (*blockchain.UtxoViewpoint, error) {
=======
func makeUtxoView(dbTx database.Tx, block *btcutil.Block, interrupt <-chan struct{}) (*blockchain.UtxoViewpoint, error) {
>>>>>>> 2be2f12b
	view := blockchain.NewUtxoViewpoint()
	for txIdx, tx := range block.Transactions() {
		// Coinbases do not reference any inputs.  Since the block is
		// required to have already gone through full validation, it has
		// already been proven on the first transaction in the block is
		// a coinbase.
		if txIdx == 0 {
			continue
		}

		// Use the transaction index to load all of the referenced
		// inputs and add their outputs to the view.
		for _, txIn := range tx.MsgTx().TxIn {
			originOut := &txIn.PreviousOutPoint
			originTx, err := dbFetchTx(dbTx, &originOut.Hash)
			if err != nil {
				return nil, err
			}

			view.AddTxOuts(fakutil.NewTx(originTx), 0)
		}

		if interruptRequested(interrupt) {
			return nil, errInterruptRequested
		}
	}

	return view, nil
}

// ConnectBlock must be invoked when a block is extending the main chain.  It
// keeps track of the state of each index it is managing, performs some sanity
// checks, and invokes each indexer.
//
// This is part of the blockchain.IndexManager interface.
func (m *Manager) ConnectBlock(dbTx database.Tx, block *fakutil.Block, view *blockchain.UtxoViewpoint) error {
	// Call each of the currently active optional indexes with the block
	// being connected so they can update accordingly.
	for _, index := range m.enabledIndexes {
		err := dbIndexConnectBlock(dbTx, index, block, view)
		if err != nil {
			return err
		}
	}
	return nil
}

// DisconnectBlock must be invoked when a block is being disconnected from the
// end of the main chain.  It keeps track of the state of each index it is
// managing, performs some sanity checks, and invokes each indexer to remove
// the index entries associated with the block.
//
// This is part of the blockchain.IndexManager interface.
func (m *Manager) DisconnectBlock(dbTx database.Tx, block *fakutil.Block, view *blockchain.UtxoViewpoint) error {
	// Call each of the currently active optional indexes with the block
	// being disconnected so they can update accordingly.
	for _, index := range m.enabledIndexes {
		err := dbIndexDisconnectBlock(dbTx, index, block, view)
		if err != nil {
			return err
		}
	}
	return nil
}

// NewManager returns a new index manager with the provided indexes enabled.
//
// The manager returned satisfies the blockchain.IndexManager interface and thus
// cleanly plugs into the normal blockchain processing path.
func NewManager(db database.DB, enabledIndexes []Indexer) *Manager {
	return &Manager{
		db:             db,
		enabledIndexes: enabledIndexes,
	}
}

// dropIndex drops the passed index from the database.  Since indexes can be
// massive, it deletes the index in multiple database transactions in order to
// keep memory usage to reasonable levels.  It also marks the drop in progress
// so the drop can be resumed if it is stopped before it is done before the
// index can be used again.
func dropIndex(db database.DB, idxKey []byte, idxName string, interrupt <-chan struct{}) error {
	// Nothing to do if the index doesn't already exist.
	var needsDelete bool
	err := db.View(func(dbTx database.Tx) error {
		indexesBucket := dbTx.Metadata().Bucket(indexTipsBucketName)
		if indexesBucket != nil && indexesBucket.Get(idxKey) != nil {
			needsDelete = true
		}
		return nil
	})
	if err != nil {
		return err
	}
	if !needsDelete {
		log.Infof("Not dropping %s because it does not exist", idxName)
		return nil
	}

	// Mark that the index is in the process of being dropped so that it
	// can be resumed on the next start if interrupted before the process is
	// complete.
	log.Infof("Dropping all %s entries.  This might take a while...",
		idxName)
	err = db.Update(func(dbTx database.Tx) error {
		indexesBucket := dbTx.Metadata().Bucket(indexTipsBucketName)
		return indexesBucket.Put(indexDropKey(idxKey), idxKey)
	})
	if err != nil {
		return err
	}

	// Since the indexes can be so large, attempting to simply delete
	// the bucket in a single database transaction would result in massive
	// memory usage and likely crash many systems due to ulimits.  In order
	// to avoid this, use a cursor to delete a maximum number of entries out
	// of the bucket at a time. Recurse buckets depth-first to delete any
	// sub-buckets.
	const maxDeletions = 2000000
	var totalDeleted uint64

	// Recurse through all buckets in the index, cataloging each for
	// later deletion.
	var subBuckets [][][]byte
	var subBucketClosure func(database.Tx, []byte, [][]byte) error
	subBucketClosure = func(dbTx database.Tx,
		subBucket []byte, tlBucket [][]byte) error {
		// Get full bucket name and append to subBuckets for later
		// deletion.
		var bucketName [][]byte
		if (tlBucket == nil) || (len(tlBucket) == 0) {
			bucketName = append(bucketName, subBucket)
		} else {
			bucketName = append(tlBucket, subBucket)
		}
		subBuckets = append(subBuckets, bucketName)
		// Recurse sub-buckets to append to subBuckets slice.
		bucket := dbTx.Metadata()
		for _, subBucketName := range bucketName {
			bucket = bucket.Bucket(subBucketName)
		}
		return bucket.ForEachBucket(func(k []byte) error {
			return subBucketClosure(dbTx, k, bucketName)
		})
	}

	// Call subBucketClosure with top-level bucket.
	err = db.View(func(dbTx database.Tx) error {
		return subBucketClosure(dbTx, idxKey, nil)
	})
	if err != nil {
		return nil
	}

	// Iterate through each sub-bucket in reverse, deepest-first, deleting
	// all keys inside them and then dropping the buckets themselves.
	for i := range subBuckets {
		bucketName := subBuckets[len(subBuckets)-1-i]
		// Delete maxDeletions key/value pairs at a time.
		for numDeleted := maxDeletions; numDeleted == maxDeletions; {
			numDeleted = 0
			err := db.Update(func(dbTx database.Tx) error {
				subBucket := dbTx.Metadata()
				for _, subBucketName := range bucketName {
					subBucket = subBucket.Bucket(subBucketName)
				}
				cursor := subBucket.Cursor()
				for ok := cursor.First(); ok; ok = cursor.Next() &&
					numDeleted < maxDeletions {

					if err := cursor.Delete(); err != nil {
						return err
					}
					numDeleted++
				}
				return nil
			})
			if err != nil {
				return err
			}

			if numDeleted > 0 {
				totalDeleted += uint64(numDeleted)
				log.Infof("Deleted %d keys (%d total) from %s",
					numDeleted, totalDeleted, idxName)
			}
		}
<<<<<<< HEAD
		// Drop the bucket itself.
		err = db.Update(func(dbTx database.Tx) error {
			bucket := dbTx.Metadata()
			for j := 0; j < len(bucketName)-1; j++ {
				bucket = bucket.Bucket(bucketName[j])
			}
			return bucket.DeleteBucket(bucketName[len(bucketName)-1])
		})
=======

		if interruptRequested(interrupt) {
			return errInterruptRequested
		}
>>>>>>> 2be2f12b
	}

	// Call extra index specific deinitialization for the transaction index.
	if idxName == txIndexName {
		if err := dropBlockIDIndex(db); err != nil {
			return err
		}
	}

	// Remove the index tip, index bucket, and in-progress drop flag now
	// that all index entries have been removed.
	err = db.Update(func(dbTx database.Tx) error {
		meta := dbTx.Metadata()
		indexesBucket := meta.Bucket(indexTipsBucketName)
		if err := indexesBucket.Delete(idxKey); err != nil {
			return err
		}

		return indexesBucket.Delete(indexDropKey(idxKey))
	})
	if err != nil {
		return err
	}

	log.Infof("Dropped %s", idxName)
	return nil
}<|MERGE_RESOLUTION|>--- conflicted
+++ resolved
@@ -339,8 +339,8 @@
 			})
 			if err != nil {
 				return err
-			}
-
+
+			}
 			if interruptRequested(interrupt) {
 				return errInterruptRequested
 			}
@@ -492,11 +492,7 @@
 // transactions in the block.  This is sometimes needed when catching indexes up
 // because many of the txouts could actually already be spent however the
 // associated scripts are still required to index them.
-<<<<<<< HEAD
-func makeUtxoView(dbTx database.Tx, block *fakutil.Block) (*blockchain.UtxoViewpoint, error) {
-=======
-func makeUtxoView(dbTx database.Tx, block *btcutil.Block, interrupt <-chan struct{}) (*blockchain.UtxoViewpoint, error) {
->>>>>>> 2be2f12b
+func makeUtxoView(dbTx database.Tx, block *fakutil.Block, interrupt <-chan struct{}) (*blockchain.UtxoViewpoint, error) {
 	view := blockchain.NewUtxoViewpoint()
 	for txIdx, tx := range block.Transactions() {
 		// Coinbases do not reference any inputs.  Since the block is
@@ -613,92 +609,37 @@
 	// the bucket in a single database transaction would result in massive
 	// memory usage and likely crash many systems due to ulimits.  In order
 	// to avoid this, use a cursor to delete a maximum number of entries out
-	// of the bucket at a time. Recurse buckets depth-first to delete any
-	// sub-buckets.
+	// of the bucket at a time.
 	const maxDeletions = 2000000
 	var totalDeleted uint64
-
-	// Recurse through all buckets in the index, cataloging each for
-	// later deletion.
-	var subBuckets [][][]byte
-	var subBucketClosure func(database.Tx, []byte, [][]byte) error
-	subBucketClosure = func(dbTx database.Tx,
-		subBucket []byte, tlBucket [][]byte) error {
-		// Get full bucket name and append to subBuckets for later
-		// deletion.
-		var bucketName [][]byte
-		if (tlBucket == nil) || (len(tlBucket) == 0) {
-			bucketName = append(bucketName, subBucket)
-		} else {
-			bucketName = append(tlBucket, subBucket)
-		}
-		subBuckets = append(subBuckets, bucketName)
-		// Recurse sub-buckets to append to subBuckets slice.
-		bucket := dbTx.Metadata()
-		for _, subBucketName := range bucketName {
-			bucket = bucket.Bucket(subBucketName)
-		}
-		return bucket.ForEachBucket(func(k []byte) error {
-			return subBucketClosure(dbTx, k, bucketName)
+	for numDeleted := maxDeletions; numDeleted == maxDeletions; {
+		numDeleted = 0
+		err := db.Update(func(dbTx database.Tx) error {
+			bucket := dbTx.Metadata().Bucket(idxKey)
+			cursor := bucket.Cursor()
+			for ok := cursor.First(); ok; ok = cursor.Next() &&
+				numDeleted < maxDeletions {
+
+				if err := cursor.Delete(); err != nil {
+					return err
+				}
+				numDeleted++
+			}
+			return nil
 		})
-	}
-
-	// Call subBucketClosure with top-level bucket.
-	err = db.View(func(dbTx database.Tx) error {
-		return subBucketClosure(dbTx, idxKey, nil)
-	})
-	if err != nil {
-		return nil
-	}
-
-	// Iterate through each sub-bucket in reverse, deepest-first, deleting
-	// all keys inside them and then dropping the buckets themselves.
-	for i := range subBuckets {
-		bucketName := subBuckets[len(subBuckets)-1-i]
-		// Delete maxDeletions key/value pairs at a time.
-		for numDeleted := maxDeletions; numDeleted == maxDeletions; {
-			numDeleted = 0
-			err := db.Update(func(dbTx database.Tx) error {
-				subBucket := dbTx.Metadata()
-				for _, subBucketName := range bucketName {
-					subBucket = subBucket.Bucket(subBucketName)
-				}
-				cursor := subBucket.Cursor()
-				for ok := cursor.First(); ok; ok = cursor.Next() &&
-					numDeleted < maxDeletions {
-
-					if err := cursor.Delete(); err != nil {
-						return err
-					}
-					numDeleted++
-				}
-				return nil
-			})
-			if err != nil {
-				return err
-			}
-
-			if numDeleted > 0 {
-				totalDeleted += uint64(numDeleted)
-				log.Infof("Deleted %d keys (%d total) from %s",
-					numDeleted, totalDeleted, idxName)
-			}
-		}
-<<<<<<< HEAD
-		// Drop the bucket itself.
-		err = db.Update(func(dbTx database.Tx) error {
-			bucket := dbTx.Metadata()
-			for j := 0; j < len(bucketName)-1; j++ {
-				bucket = bucket.Bucket(bucketName[j])
-			}
-			return bucket.DeleteBucket(bucketName[len(bucketName)-1])
-		})
-=======
+		if err != nil {
+			return err
+		}
+
+		if numDeleted > 0 {
+			totalDeleted += uint64(numDeleted)
+			log.Infof("Deleted %d keys (%d total) from %s",
+				numDeleted, totalDeleted, idxName)
+		}
 
 		if interruptRequested(interrupt) {
 			return errInterruptRequested
 		}
->>>>>>> 2be2f12b
 	}
 
 	// Call extra index specific deinitialization for the transaction index.
@@ -717,6 +658,10 @@
 			return err
 		}
 
+		if err := meta.DeleteBucket(idxKey); err != nil {
+			return err
+		}
+
 		return indexesBucket.Delete(indexDropKey(idxKey))
 	})
 	if err != nil {
