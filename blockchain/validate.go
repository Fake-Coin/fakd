--- conflicted
+++ resolved
@@ -729,16 +729,7 @@
 // for how the flags modify its behavior.
 //
 // This function MUST be called with the chain state lock held (for writes).
-<<<<<<< HEAD
 func (b *BlockChain) checkBlockContext(block *fakutil.Block, prevNode *blockNode, flags BehaviorFlags) error {
-	// The genesis block is valid by definition.
-	if prevNode == nil {
-		return nil
-	}
-
-=======
-func (b *BlockChain) checkBlockContext(block *btcutil.Block, prevNode *blockNode, flags BehaviorFlags) error {
->>>>>>> 2be2f12b
 	// Perform all block header related validation checks.
 	header := &block.MsgBlock().Header
 	err := b.checkBlockHeaderContext(header, prevNode, flags)
@@ -1255,15 +1246,11 @@
 // work requirement. The block must connect to the current tip of the main chain.
 //
 // This function is safe for concurrent access.
-<<<<<<< HEAD
-func (b *BlockChain) CheckConnectBlock(block *fakutil.Block) error {
-=======
-func (b *BlockChain) CheckConnectBlockTemplate(block *btcutil.Block) error {
->>>>>>> 2be2f12b
+func (b *BlockChain) CheckConnectBlockTemplate(block *fakutil.Block) error {
 	b.chainLock.Lock()
 	defer b.chainLock.Unlock()
-
 	// Skip the proof of work check as this is just a block template.
+
 	flags := BFNoPoWCheck
 
 	// This only checks whether the block can be connected to the tip of the
