// Copyright (c) 2013-2017 The btcsuite developers
// Use of this source code is governed by an ISC
// license that can be found in the LICENSE file.

package blockchain

import (
<<<<<<< HEAD
	"fakco.in/fakd/database"
	"fakco.in/fakutil"
=======
	"fmt"

	"github.com/btcsuite/btcd/database"
	"github.com/btcsuite/btcutil"
>>>>>>> 2be2f12b
)

// maybeAcceptBlock potentially accepts a block into the block chain and, if
// accepted, returns whether or not it is on the main chain.  It performs
// several validation checks which depend on its position within the block chain
// before adding it.  The block is expected to have already gone through
// ProcessBlock before calling this function with it.
//
// The flags are also passed to checkBlockContext and connectBestChain.  See
// their documentation for how the flags modify their behavior.
//
// This function MUST be called with the chain state lock held (for writes).
<<<<<<< HEAD
func (b *BlockChain) maybeAcceptBlock(block *fakutil.Block, flags BehaviorFlags) (bool, error) {
	dryRun := flags&BFDryRun == BFDryRun

=======
func (b *BlockChain) maybeAcceptBlock(block *btcutil.Block, flags BehaviorFlags) (bool, error) {
>>>>>>> 2be2f12b
	// The height of this block is one more than the referenced previous
	// block.
	prevHash := &block.MsgBlock().Header.PrevBlock
	prevNode := b.index.LookupNode(prevHash)
	if prevNode == nil {
		str := fmt.Sprintf("previous block %s is unknown", prevHash)
		return false, ruleError(ErrPreviousBlockUnknown, str)
	} else if b.index.NodeStatus(prevNode).KnownInvalid() {
		str := fmt.Sprintf("previous block %s is known to be invalid", prevHash)
		return false, ruleError(ErrInvalidAncestorBlock, str)
	}

	blockHeight := prevNode.height + 1
	block.SetHeight(blockHeight)

	// The block must pass all of the validation rules which depend on the
	// position of the block within the block chain.
	err := b.checkBlockContext(block, prevNode, flags)
	if err != nil {
		return false, err
	}

	// Insert the block into the database if it's not already there.  Even
	// though it is possible the block will ultimately fail to connect, it
	// has already passed all proof-of-work and validity tests which means
	// it would be prohibitively expensive for an attacker to fill up the
	// disk with a bunch of blocks that fail to connect.  This is necessary
	// since it allows block download to be decoupled from the much more
	// expensive connection logic.  It also has some other nice properties
	// such as making blocks that never become part of the main chain or
	// blocks that fail to connect available for further analysis.
	err = b.db.Update(func(dbTx database.Tx) error {
		return dbStoreBlock(dbTx, block)
	})
	if err != nil {
		return false, err
	}

	// Create a new block node for the block and add it to the node index. Even
	// if the block ultimately gets connected to the main chain, it starts out
	// on a side chain.
	blockHeader := &block.MsgBlock().Header
	newNode := newBlockNode(blockHeader, prevNode)
	newNode.status = statusDataStored

	b.index.AddNode(newNode)
	err = b.index.flushToDB()
	if err != nil {
		return false, err
	}

	// Connect the passed block to the chain while respecting proper chain
	// selection according to the chain with the most proof of work.  This
	// also handles validation of the transaction scripts.
	isMainChain, err := b.connectBestChain(newNode, block, flags)
	if err != nil {
		return false, err
	}

	// Notify the caller that the new block was accepted into the block
	// chain.  The caller would typically want to react by relaying the
	// inventory to other peers.
	b.chainLock.Unlock()
	b.sendNotification(NTBlockAccepted, block)
	b.chainLock.Lock()

	return isMainChain, nil
}<|MERGE_RESOLUTION|>--- conflicted
+++ resolved
@@ -5,15 +5,10 @@
 package blockchain
 
 import (
-<<<<<<< HEAD
+	"fmt"
+
 	"fakco.in/fakd/database"
 	"fakco.in/fakutil"
-=======
-	"fmt"
-
-	"github.com/btcsuite/btcd/database"
-	"github.com/btcsuite/btcutil"
->>>>>>> 2be2f12b
 )
 
 // maybeAcceptBlock potentially accepts a block into the block chain and, if
@@ -26,13 +21,7 @@
 // their documentation for how the flags modify their behavior.
 //
 // This function MUST be called with the chain state lock held (for writes).
-<<<<<<< HEAD
 func (b *BlockChain) maybeAcceptBlock(block *fakutil.Block, flags BehaviorFlags) (bool, error) {
-	dryRun := flags&BFDryRun == BFDryRun
-
-=======
-func (b *BlockChain) maybeAcceptBlock(block *btcutil.Block, flags BehaviorFlags) (bool, error) {
->>>>>>> 2be2f12b
 	// The height of this block is one more than the referenced previous
 	// block.
 	prevHash := &block.MsgBlock().Header.PrevBlock
