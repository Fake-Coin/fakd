// Copyright (c) 2016 The btcsuite developers
// Use of this source code is governed by an ISC
// license that can be found in the LICENSE file.

package rpctest

import (
	"fmt"
	"io/ioutil"
	"log"
	"os"
	"os/exec"
	"path/filepath"
	"runtime"
	"time"

	rpc "fakco.in/fakd/rpcclient"
	"fakco.in/fakutil"
)

// nodeConfig contains all the args, and data required to launch a ltcd process
// and connect the rpc client to it.
type nodeConfig struct {
	rpcUser    string
	rpcPass    string
	listen     string
	rpcListen  string
	rpcConnect string
	dataDir    string
	logDir     string
	profile    string
	debugLevel string
	extra      []string
	prefix     string

	exe          string
	endpoint     string
	certFile     string
	keyFile      string
	certificates []byte
}

// newConfig returns a newConfig with all default values.
func newConfig(prefix, certFile, keyFile string, extra []string) (*nodeConfig, error) {
	btcdPath, err := btcdExecutablePath()
	if err != nil {
		return nil, err
	}

	a := &nodeConfig{
		listen:    "127.0.0.1:18555",
		rpcListen: "127.0.0.1:18556",
		rpcUser:   "user",
		rpcPass:   "pass",
		extra:     extra,
		prefix:    prefix,
<<<<<<< HEAD

		exe:      "ltcd",
		endpoint: "ws",
		certFile: certFile,
		keyFile:  keyFile,
=======
		exe:       btcdPath,
		endpoint:  "ws",
		certFile:  certFile,
		keyFile:   keyFile,
>>>>>>> 2be2f12b
	}
	if err := a.setDefaults(); err != nil {
		return nil, err
	}
	return a, nil
}

// setDefaults sets the default values of the config. It also creates the
// temporary data, and log directories which must be cleaned up with a call to
// cleanup().
func (n *nodeConfig) setDefaults() error {
	datadir, err := ioutil.TempDir("", n.prefix+"-data")
	if err != nil {
		return err
	}
	n.dataDir = datadir
	logdir, err := ioutil.TempDir("", n.prefix+"-logs")
	if err != nil {
		return err
	}
	n.logDir = logdir
	cert, err := ioutil.ReadFile(n.certFile)
	if err != nil {
		return err
	}
	n.certificates = cert
	return nil
}

// arguments returns an array of arguments that be used to launch the ltcd
// process.
func (n *nodeConfig) arguments() []string {
	args := []string{}
	if n.rpcUser != "" {
		// --rpcuser
		args = append(args, fmt.Sprintf("--rpcuser=%s", n.rpcUser))
	}
	if n.rpcPass != "" {
		// --rpcpass
		args = append(args, fmt.Sprintf("--rpcpass=%s", n.rpcPass))
	}
	if n.listen != "" {
		// --listen
		args = append(args, fmt.Sprintf("--listen=%s", n.listen))
	}
	if n.rpcListen != "" {
		// --rpclisten
		args = append(args, fmt.Sprintf("--rpclisten=%s", n.rpcListen))
	}
	if n.rpcConnect != "" {
		// --rpcconnect
		args = append(args, fmt.Sprintf("--rpcconnect=%s", n.rpcConnect))
	}
	// --rpccert
	args = append(args, fmt.Sprintf("--rpccert=%s", n.certFile))
	// --rpckey
	args = append(args, fmt.Sprintf("--rpckey=%s", n.keyFile))
	// --txindex
	args = append(args, "--txindex")
	// --addrindex
	args = append(args, "--addrindex")
	if n.dataDir != "" {
		// --datadir
		args = append(args, fmt.Sprintf("--datadir=%s", n.dataDir))
	}
	if n.logDir != "" {
		// --logdir
		args = append(args, fmt.Sprintf("--logdir=%s", n.logDir))
	}
	if n.profile != "" {
		// --profile
		args = append(args, fmt.Sprintf("--profile=%s", n.profile))
	}
	if n.debugLevel != "" {
		// --debuglevel
		args = append(args, fmt.Sprintf("--debuglevel=%s", n.debugLevel))
	}
	args = append(args, n.extra...)
	return args
}

// command returns the exec.Cmd which will be used to start the ltcd process.
func (n *nodeConfig) command() *exec.Cmd {
	return exec.Command(n.exe, n.arguments()...)
}

// rpcConnConfig returns the rpc connection config that can be used to connect
// to the ltcd process that is launched via Start().
func (n *nodeConfig) rpcConnConfig() rpc.ConnConfig {
	return rpc.ConnConfig{
		Host:                 n.rpcListen,
		Endpoint:             n.endpoint,
		User:                 n.rpcUser,
		Pass:                 n.rpcPass,
		Certificates:         n.certificates,
		DisableAutoReconnect: true,
	}
}

// String returns the string representation of this nodeConfig.
func (n *nodeConfig) String() string {
	return n.prefix
}

// cleanup removes the tmp data and log directories.
func (n *nodeConfig) cleanup() error {
	dirs := []string{
		n.logDir,
		n.dataDir,
	}
	var err error
	for _, dir := range dirs {
		if err = os.RemoveAll(dir); err != nil {
			log.Printf("Cannot remove dir %s: %v", dir, err)
		}
	}
	return err
}

// node houses the necessary state required to configure, launch, and manage a
// ltcd process.
type node struct {
	config *nodeConfig

	cmd     *exec.Cmd
	pidFile string

	dataDir string
}

// newNode creates a new node instance according to the passed config. dataDir
// will be used to hold a file recording the pid of the launched process, and
// as the base for the log and data directories for ltcd.
func newNode(config *nodeConfig, dataDir string) (*node, error) {
	return &node{
		config:  config,
		dataDir: dataDir,
		cmd:     config.command(),
	}, nil
}

// start creates a new ltcd process, and writes its pid in a file reserved for
// recording the pid of the launched process. This file can be used to
// terminate the process in case of a hang, or panic. In the case of a failing
// test case, or panic, it is important that the process be stopped via stop(),
// otherwise, it will persist unless explicitly killed.
func (n *node) start() error {
	if err := n.cmd.Start(); err != nil {
		return err
	}

	pid, err := os.Create(filepath.Join(n.dataDir,
		fmt.Sprintf("%s.pid", n.config)))
	if err != nil {
		return err
	}

	n.pidFile = pid.Name()
	if _, err = fmt.Fprintf(pid, "%d\n", n.cmd.Process.Pid); err != nil {
		return err
	}

	if err := pid.Close(); err != nil {
		return err
	}

	return nil
}

// stop interrupts the running ltcd process process, and waits until it exits
// properly. On windows, interrupt is not supported, so a kill signal is used
// instead
func (n *node) stop() error {
	if n.cmd == nil || n.cmd.Process == nil {
		// return if not properly initialized
		// or error starting the process
		return nil
	}
	defer n.cmd.Wait()
	if runtime.GOOS == "windows" {
		return n.cmd.Process.Signal(os.Kill)
	}
	return n.cmd.Process.Signal(os.Interrupt)
}

// cleanup cleanups process and args files. The file housing the pid of the
// created process will be deleted, as well as any directories created by the
// process.
func (n *node) cleanup() error {
	if n.pidFile != "" {
		if err := os.Remove(n.pidFile); err != nil {
			log.Printf("unable to remove file %s: %v", n.pidFile,
				err)
		}
	}

	return n.config.cleanup()
}

// shutdown terminates the running ltcd process, and cleans up all
// file/directories created by node.
func (n *node) shutdown() error {
	if err := n.stop(); err != nil {
		return err
	}
	if err := n.cleanup(); err != nil {
		return err
	}
	return nil
}

// genCertPair generates a key/cert pair to the paths provided.
func genCertPair(certFile, keyFile string) error {
	org := "rpctest autogenerated cert"
	validUntil := time.Now().Add(10 * 365 * 24 * time.Hour)
	cert, key, err := fakutil.NewTLSCertPair(org, validUntil, nil)
	if err != nil {
		return err
	}

	// Write cert and key files.
	if err = ioutil.WriteFile(certFile, cert, 0666); err != nil {
		return err
	}
	if err = ioutil.WriteFile(keyFile, key, 0600); err != nil {
		os.Remove(certFile)
		return err
	}

	return nil
}<|MERGE_RESOLUTION|>--- conflicted
+++ resolved
@@ -54,18 +54,10 @@
 		rpcPass:   "pass",
 		extra:     extra,
 		prefix:    prefix,
-<<<<<<< HEAD
-
-		exe:      "ltcd",
-		endpoint: "ws",
-		certFile: certFile,
-		keyFile:  keyFile,
-=======
 		exe:       btcdPath,
 		endpoint:  "ws",
 		certFile:  certFile,
 		keyFile:   keyFile,
->>>>>>> 2be2f12b
 	}
 	if err := a.setDefaults(); err != nil {
 		return nil, err
