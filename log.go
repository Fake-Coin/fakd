// Copyright (c) 2013-2017 The btcsuite developers
// Copyright (c) 2017 The Decred developers
// Use of this source code is governed by an ISC
// license that can be found in the LICENSE file.

package main

import (
	"fmt"
	"os"
	"path/filepath"

	"github.com/btcsuite/btclog"
	"github.com/jrick/logrotate/rotator"
	"fakco.in/fakd/addrmgr"
	"fakco.in/fakd/blockchain"
	"fakco.in/fakd/blockchain/indexers"
	"fakco.in/fakd/connmgr"
	"fakco.in/fakd/database"
	"fakco.in/fakd/mempool"
	"fakco.in/fakd/mining"
	"fakco.in/fakd/mining/cpuminer"
	"fakco.in/fakd/peer"
	"fakco.in/fakd/txscript"
)

// logWriter implements an io.Writer that outputs to both standard output and
// the write-end pipe of an initialized log rotator.
type logWriter struct{}

func (logWriter) Write(p []byte) (n int, err error) {
	os.Stdout.Write(p)
	logRotator.Write(p)
	return len(p), nil
}

// Loggers per subsystem.  A single backend logger is created and all subsytem
// loggers created from it will write to the backend.  When adding new
// subsystems, add the subsystem logger variable here and to the
// subsystemLoggers map.
//
// Loggers can not be used before the log rotator has been initialized with a
// log file.  This must be performed early during application startup by calling
// initLogRotator.
var (
	// backendLog is the logging backend used to create all subsystem loggers.
	// The backend must not be used before the log rotator has been initialized,
	// or data races and/or nil pointer dereferences will occur.
	backendLog = btclog.NewBackend(logWriter{})

	// logRotator is one of the logging outputs.  It should be closed on
	// application shutdown.
	logRotator *rotator.Rotator

	adxrLog = backendLog.Logger("ADXR")
	amgrLog = backendLog.Logger("AMGR")
	cmgrLog = backendLog.Logger("CMGR")
	bcdbLog = backendLog.Logger("BCDB")
	bmgrLog = backendLog.Logger("BMGR")
	ltcdLog = backendLog.Logger("BTCD")
	chanLog = backendLog.Logger("CHAN")
	discLog = backendLog.Logger("DISC")
	indxLog = backendLog.Logger("INDX")
	minrLog = backendLog.Logger("MINR")
	peerLog = backendLog.Logger("PEER")
	rpcsLog = backendLog.Logger("RPCS")
	scrpLog = backendLog.Logger("SCRP")
	srvrLog = backendLog.Logger("SRVR")
	txmpLog = backendLog.Logger("TXMP")
)

// Initialize package-global logger variables.
func init() {
	addrmgr.UseLogger(amgrLog)
	connmgr.UseLogger(cmgrLog)
	database.UseLogger(bcdbLog)
	blockchain.UseLogger(chanLog)
	indexers.UseLogger(indxLog)
	mining.UseLogger(minrLog)
	cpuminer.UseLogger(minrLog)
	peer.UseLogger(peerLog)
	txscript.UseLogger(scrpLog)
	mempool.UseLogger(txmpLog)
}

// subsystemLoggers maps each subsystem identifier to its associated logger.
var subsystemLoggers = map[string]btclog.Logger{
	"ADXR": adxrLog,
	"AMGR": amgrLog,
	"CMGR": cmgrLog,
	"BCDB": bcdbLog,
	"BMGR": bmgrLog,
	"LTCD": ltcdLog,
	"CHAN": chanLog,
	"DISC": discLog,
	"INDX": indxLog,
	"MINR": minrLog,
	"PEER": peerLog,
	"RPCS": rpcsLog,
	"SCRP": scrpLog,
	"SRVR": srvrLog,
	"TXMP": txmpLog,
}

// initLogRotator initializes the logging rotater to write logs to logFile and
// create roll files in the same directory.  It must be called before the
// package-global log rotater variables are used.
func initLogRotator(logFile string) {
	logDir, _ := filepath.Split(logFile)
	err := os.MkdirAll(logDir, 0700)
	if err != nil {
		fmt.Fprintf(os.Stderr, "failed to create log directory: %v\n", err)
		os.Exit(1)
	}
	r, err := rotator.New(logFile, 10*1024, false, 3)
	if err != nil {
		fmt.Fprintf(os.Stderr, "failed to create file rotator: %v\n", err)
		os.Exit(1)
	}

<<<<<<< HEAD
	pr, pw := io.Pipe()
	go r.Run(pr)

=======
>>>>>>> 3135a403
	logRotator = r
}

// setLogLevel sets the logging level for provided subsystem.  Invalid
// subsystems are ignored.  Uninitialized subsystems are dynamically created as
// needed.
func setLogLevel(subsystemID string, logLevel string) {
	// Ignore invalid subsystems.
	logger, ok := subsystemLoggers[subsystemID]
	if !ok {
		return
	}

	// Defaults to info if the log level is invalid.
	level, _ := btclog.LevelFromString(logLevel)
	logger.SetLevel(level)
}

// setLogLevels sets the log level for all subsystem loggers to the passed
// level.  It also dynamically creates the subsystem loggers as needed, so it
// can be used to initialize the logging system.
func setLogLevels(logLevel string) {
	// Configure all sub-systems with the new logging level.  Dynamically
	// create loggers as needed.
	for subsystemID := range subsystemLoggers {
		setLogLevel(subsystemID, logLevel)
	}
}

// directionString is a helper function that returns a string that represents
// the direction of a connection (inbound or outbound).
func directionString(inbound bool) string {
	if inbound {
		return "inbound"
	}
	return "outbound"
}

// pickNoun returns the singular or plural form of a noun depending
// on the count n.
func pickNoun(n uint64, singular, plural string) string {
	if n == 1 {
		return singular
	}
	return plural
}<|MERGE_RESOLUTION|>--- conflicted
+++ resolved
@@ -118,12 +118,6 @@
 		os.Exit(1)
 	}
 
-<<<<<<< HEAD
-	pr, pw := io.Pipe()
-	go r.Run(pr)
-
-=======
->>>>>>> 3135a403
 	logRotator = r
 }
 
