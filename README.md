--- conflicted
+++ resolved
@@ -92,11 +92,7 @@
 
 ## Getting Started
 
-<<<<<<< HEAD
-ltcd has several configuration options avilable to tweak how it runs, but all
-=======
-btcd has several configuration options available to tweak how it runs, but all
->>>>>>> 2be2f12b
+ltcd has several configuration options available to tweak how it runs, but all
 of the basic operations described in the intro section work with zero
 configuration.
 
