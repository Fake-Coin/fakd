--- conflicted
+++ resolved
@@ -7,22 +7,13 @@
 import (
 	"sync/atomic"
 
-<<<<<<< HEAD
 	"fakco.in/fakd/blockchain"
 	"fakco.in/fakd/chaincfg/chainhash"
 	"fakco.in/fakd/mempool"
+	"github.com/btcsuite/btcd/netsync"
 	"fakco.in/fakd/peer"
 	"fakco.in/fakd/wire"
 	"github.com/ltcsuite/ltcutil"
-=======
-	"github.com/btcsuite/btcd/blockchain"
-	"github.com/btcsuite/btcd/chaincfg/chainhash"
-	"github.com/btcsuite/btcd/mempool"
-	"github.com/btcsuite/btcd/netsync"
-	"github.com/btcsuite/btcd/peer"
-	"github.com/btcsuite/btcd/wire"
-	"github.com/btcsuite/btcutil"
->>>>>>> 9bd7bcff
 )
 
 // rpcPeer provides a peer for use with the RPC server and implements the
@@ -256,13 +247,8 @@
 //
 // This function is safe for concurrent access and is part of the
 // rpcserverSyncManager interface implementation.
-<<<<<<< HEAD
 func (b *rpcSyncMgr) SubmitBlock(block *ltcutil.Block, flags blockchain.BehaviorFlags) (bool, error) {
-	return b.blockMgr.ProcessBlock(block, flags)
-=======
-func (b *rpcSyncMgr) SubmitBlock(block *btcutil.Block, flags blockchain.BehaviorFlags) (bool, error) {
 	return b.syncMgr.ProcessBlock(block, flags)
->>>>>>> 9bd7bcff
 }
 
 // Pause pauses the sync manager until the returned channel is closed.
