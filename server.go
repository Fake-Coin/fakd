// Copyright (c) 2013-2017 The btcsuite developers
// Copyright (c) 2015-2017 The Decred developers
// Use of this source code is governed by an ISC
// license that can be found in the LICENSE file.

package main

import (
	"bytes"
	"crypto/rand"
	"crypto/tls"
	"encoding/binary"
	"errors"
	"fmt"
	"math"
	"net"
	"runtime"
	"sort"
	"strconv"
	"strings"
	"sync"
	"sync/atomic"
	"time"

<<<<<<< HEAD
	"fakco.in/fakd/addrmgr"
	"fakco.in/fakd/blockchain"
	"fakco.in/fakd/blockchain/indexers"
	"fakco.in/fakd/chaincfg"
	"fakco.in/fakd/chaincfg/chainhash"
	"fakco.in/fakd/connmgr"
	"fakco.in/fakd/database"
	"fakco.in/fakd/mempool"
	"fakco.in/fakd/mining"
	"fakco.in/fakd/mining/cpuminer"
	"fakco.in/fakd/peer"
	"fakco.in/fakd/txscript"
	"fakco.in/fakd/wire"
	"github.com/ltcsuite/ltcutil"
	"github.com/ltcsuite/ltcutil/bloom"
=======
	"github.com/btcsuite/btcd/addrmgr"
	"github.com/btcsuite/btcd/blockchain"
	"github.com/btcsuite/btcd/blockchain/indexers"
	"github.com/btcsuite/btcd/chaincfg"
	"github.com/btcsuite/btcd/chaincfg/chainhash"
	"github.com/btcsuite/btcd/connmgr"
	"github.com/btcsuite/btcd/database"
	"github.com/btcsuite/btcd/mempool"
	"github.com/btcsuite/btcd/mining"
	"github.com/btcsuite/btcd/mining/cpuminer"
	"github.com/btcsuite/btcd/netsync"
	"github.com/btcsuite/btcd/peer"
	"github.com/btcsuite/btcd/txscript"
	"github.com/btcsuite/btcd/wire"
	"github.com/btcsuite/btcutil"
	"github.com/btcsuite/btcutil/bloom"
>>>>>>> 9bd7bcff
)

const (
	// defaultServices describes the default services that are supported by
	// the server.
	defaultServices = wire.SFNodeNetwork | wire.SFNodeBloom |
		wire.SFNodeWitness | wire.SFNodeCF

	// defaultRequiredServices describes the default services that are
	// required to be supported by outbound peers.
	defaultRequiredServices = wire.SFNodeNetwork

	// defaultTargetOutbound is the default number of outbound peers to target.
	defaultTargetOutbound = 8

	// connectionRetryInterval is the base amount of time to wait in between
	// retries when connecting to persistent peers.  It is adjusted by the
	// number of retries such that there is a retry backoff.
	connectionRetryInterval = time.Second * 5
)

var (
	// userAgentName is the user agent name and is used to help identify
	// ourselves to other bitcoin peers.
	userAgentName = "ltcd"

	// userAgentVersion is the user agent version and is used to help
	// identify ourselves to other bitcoin peers.
	userAgentVersion = fmt.Sprintf("%d.%d.%d", appMajor, appMinor, appPatch)
)

// zeroHash is the zero value hash (all zeros).  It is defined as a convenience.
var zeroHash chainhash.Hash

// onionAddr implements the net.Addr interface and represents a tor address.
type onionAddr struct {
	addr string
}

// String returns the onion address.
//
// This is part of the net.Addr interface.
func (oa *onionAddr) String() string {
	return oa.addr
}

// Network returns "onion".
//
// This is part of the net.Addr interface.
func (oa *onionAddr) Network() string {
	return "onion"
}

// Ensure onionAddr implements the net.Addr interface.
var _ net.Addr = (*onionAddr)(nil)

// broadcastMsg provides the ability to house a bitcoin message to be broadcast
// to all connected peers except specified excluded peers.
type broadcastMsg struct {
	message      wire.Message
	excludePeers []*serverPeer
}

// broadcastInventoryAdd is a type used to declare that the InvVect it contains
// needs to be added to the rebroadcast map
type broadcastInventoryAdd relayMsg

// broadcastInventoryDel is a type used to declare that the InvVect it contains
// needs to be removed from the rebroadcast map
type broadcastInventoryDel *wire.InvVect

// relayMsg packages an inventory vector along with the newly discovered
// inventory so the relay has access to that information.
type relayMsg struct {
	invVect *wire.InvVect
	data    interface{}
}

// updatePeerHeightsMsg is a message sent from the blockmanager to the server
// after a new block has been accepted. The purpose of the message is to update
// the heights of peers that were known to announce the block before we
// connected it to the main chain or recognized it as an orphan. With these
// updates, peer heights will be kept up to date, allowing for fresh data when
// selecting sync peer candidacy.
type updatePeerHeightsMsg struct {
	newHash    *chainhash.Hash
	newHeight  int32
	originPeer *peer.Peer
}

// peerState maintains state of inbound, persistent, outbound peers as well
// as banned peers and outbound groups.
type peerState struct {
	inboundPeers    map[int32]*serverPeer
	outboundPeers   map[int32]*serverPeer
	persistentPeers map[int32]*serverPeer
	banned          map[string]time.Time
	outboundGroups  map[string]int
}

// Count returns the count of all known peers.
func (ps *peerState) Count() int {
	return len(ps.inboundPeers) + len(ps.outboundPeers) +
		len(ps.persistentPeers)
}

// forAllOutboundPeers is a helper function that runs closure on all outbound
// peers known to peerState.
func (ps *peerState) forAllOutboundPeers(closure func(sp *serverPeer)) {
	for _, e := range ps.outboundPeers {
		closure(e)
	}
	for _, e := range ps.persistentPeers {
		closure(e)
	}
}

// forAllPeers is a helper function that runs closure on all peers known to
// peerState.
func (ps *peerState) forAllPeers(closure func(sp *serverPeer)) {
	for _, e := range ps.inboundPeers {
		closure(e)
	}
	ps.forAllOutboundPeers(closure)
}

// server provides a bitcoin server for handling communications to and from
// bitcoin peers.
type server struct {
	// The following variables must only be used atomically.
	// Putting the uint64s first makes them 64-bit aligned for 32-bit systems.
	bytesReceived uint64 // Total bytes received from all peers since start.
	bytesSent     uint64 // Total bytes sent by all peers since start.
	started       int32
	shutdown      int32
	shutdownSched int32
	startupTime   int64

	chainParams          *chaincfg.Params
	addrManager          *addrmgr.AddrManager
	connManager          *connmgr.ConnManager
	sigCache             *txscript.SigCache
	hashCache            *txscript.HashCache
	rpcServer            *rpcServer
	syncManager          *netsync.SyncManager
	chain                *blockchain.BlockChain
	txMemPool            *mempool.TxPool
	cpuMiner             *cpuminer.CPUMiner
	modifyRebroadcastInv chan interface{}
	newPeers             chan *serverPeer
	donePeers            chan *serverPeer
	banPeers             chan *serverPeer
	query                chan interface{}
	relayInv             chan relayMsg
	broadcast            chan broadcastMsg
	peerHeightsUpdate    chan updatePeerHeightsMsg
	wg                   sync.WaitGroup
	quit                 chan struct{}
	nat                  NAT
	db                   database.DB
	timeSource           blockchain.MedianTimeSource
	services             wire.ServiceFlag

	// The following fields are used for optional indexes.  They will be nil
	// if the associated index is not enabled.  These fields are set during
	// initial creation of the server and never changed afterwards, so they
	// do not need to be protected for concurrent access.
	txIndex   *indexers.TxIndex
	addrIndex *indexers.AddrIndex
	cfIndex   *indexers.CfIndex
}

// serverPeer extends the peer to maintain state shared by the server and
// the blockmanager.
type serverPeer struct {
	// The following variables must only be used atomically
	feeFilter int64

	*peer.Peer

	connReq        *connmgr.ConnReq
	server         *server
	persistent     bool
	continueHash   *chainhash.Hash
	relayMtx       sync.Mutex
	disableRelayTx bool
	sentAddrs      bool
	filter         *bloom.Filter
	knownAddresses map[string]struct{}
	banScore       connmgr.DynamicBanScore
	quit           chan struct{}
	// The following chans are used to sync blockmanager and server.
	txProcessed    chan struct{}
	blockProcessed chan struct{}
}

// newServerPeer returns a new serverPeer instance. The peer needs to be set by
// the caller.
func newServerPeer(s *server, isPersistent bool) *serverPeer {
	return &serverPeer{
		server:         s,
		persistent:     isPersistent,
		filter:         bloom.LoadFilter(nil),
		knownAddresses: make(map[string]struct{}),
		quit:           make(chan struct{}),
		txProcessed:    make(chan struct{}, 1),
		blockProcessed: make(chan struct{}, 1),
	}
}

// newestBlock returns the current best block hash and height using the format
// required by the configuration for the peer package.
func (sp *serverPeer) newestBlock() (*chainhash.Hash, int32, error) {
	best := sp.server.chain.BestSnapshot()
	return &best.Hash, best.Height, nil
}

// addKnownAddresses adds the given addresses to the set of known addresses to
// the peer to prevent sending duplicate addresses.
func (sp *serverPeer) addKnownAddresses(addresses []*wire.NetAddress) {
	for _, na := range addresses {
		sp.knownAddresses[addrmgr.NetAddressKey(na)] = struct{}{}
	}
}

// addressKnown true if the given address is already known to the peer.
func (sp *serverPeer) addressKnown(na *wire.NetAddress) bool {
	_, exists := sp.knownAddresses[addrmgr.NetAddressKey(na)]
	return exists
}

// setDisableRelayTx toggles relaying of transactions for the given peer.
// It is safe for concurrent access.
func (sp *serverPeer) setDisableRelayTx(disable bool) {
	sp.relayMtx.Lock()
	sp.disableRelayTx = disable
	sp.relayMtx.Unlock()
}

// relayTxDisabled returns whether or not relaying of transactions for the given
// peer is disabled.
// It is safe for concurrent access.
func (sp *serverPeer) relayTxDisabled() bool {
	sp.relayMtx.Lock()
	isDisabled := sp.disableRelayTx
	sp.relayMtx.Unlock()

	return isDisabled
}

// pushAddrMsg sends an addr message to the connected peer using the provided
// addresses.
func (sp *serverPeer) pushAddrMsg(addresses []*wire.NetAddress) {
	// Filter addresses already known to the peer.
	addrs := make([]*wire.NetAddress, 0, len(addresses))
	for _, addr := range addresses {
		if !sp.addressKnown(addr) {
			addrs = append(addrs, addr)
		}
	}
	known, err := sp.PushAddrMsg(addrs)
	if err != nil {
		peerLog.Errorf("Can't push address message to %s: %v", sp.Peer, err)
		sp.Disconnect()
		return
	}
	sp.addKnownAddresses(known)
}

// addBanScore increases the persistent and decaying ban score fields by the
// values passed as parameters. If the resulting score exceeds half of the ban
// threshold, a warning is logged including the reason provided. Further, if
// the score is above the ban threshold, the peer will be banned and
// disconnected.
func (sp *serverPeer) addBanScore(persistent, transient uint32, reason string) {
	// No warning is logged and no score is calculated if banning is disabled.
	if cfg.DisableBanning {
		return
	}
	warnThreshold := cfg.BanThreshold >> 1
	if transient == 0 && persistent == 0 {
		// The score is not being increased, but a warning message is still
		// logged if the score is above the warn threshold.
		score := sp.banScore.Int()
		if score > warnThreshold {
			peerLog.Warnf("Misbehaving peer %s: %s -- ban score is %d, "+
				"it was not increased this time", sp, reason, score)
		}
		return
	}
	score := sp.banScore.Increase(persistent, transient)
	if score > warnThreshold {
		peerLog.Warnf("Misbehaving peer %s: %s -- ban score increased to %d",
			sp, reason, score)
		if score > cfg.BanThreshold {
			peerLog.Warnf("Misbehaving peer %s -- banning and disconnecting",
				sp)
			sp.server.BanPeer(sp)
			sp.Disconnect()
		}
	}
}

// OnVersion is invoked when a peer receives a version bitcoin message
// and is used to negotiate the protocol version details as well as kick start
// the communications.
func (sp *serverPeer) OnVersion(_ *peer.Peer, msg *wire.MsgVersion) {
	// Add the remote peer time as a sample for creating an offset against
	// the local clock to keep the network time in sync.
	sp.server.timeSource.AddTimeSample(sp.Addr(), msg.Timestamp)

	// Signal the sync manager this peer is a new sync candidate.
	sp.server.syncManager.NewPeer(sp.Peer)

	// Choose whether or not to relay transactions before a filter command
	// is received.
	sp.setDisableRelayTx(msg.DisableRelayTx)

	// Update the address manager and request known addresses from the
	// remote peer for outbound connections.  This is skipped when running
	// on the simulation test network since it is only intended to connect
	// to specified peers and actively avoids advertising and connecting to
	// discovered peers.
	if !cfg.SimNet {
		addrManager := sp.server.addrManager

		// Outbound connections.
		if !sp.Inbound() {
			// After soft-fork activation, only make outbound
			// connection to peers if they flag that they're segwit
			// enabled.
			chain := sp.server.chain
			segwitActive, err := chain.IsDeploymentActive(chaincfg.DeploymentSegwit)
			if err != nil {
				peerLog.Errorf("Unable to query for segwit "+
					"soft-fork state: %v", err)
				return
			}

			if segwitActive && !sp.IsWitnessEnabled() {
				peerLog.Infof("Disconnecting non-segwit "+
					"peer %v, isn't segwit enabled and "+
					"we need more segwit enabled peers", sp)
				sp.Disconnect()
				return
			}

			// TODO(davec): Only do this if not doing the initial block
			// download and the local address is routable.
			if !cfg.DisableListen /* && isCurrent? */ {
				// Get address that best matches.
				lna := addrManager.GetBestLocalAddress(sp.NA())
				if addrmgr.IsRoutable(lna) {
					// Filter addresses the peer already knows about.
					addresses := []*wire.NetAddress{lna}
					sp.pushAddrMsg(addresses)
				}
			}

			// Request known addresses if the server address manager needs
			// more and the peer has a protocol version new enough to
			// include a timestamp with addresses.
			hasTimestamp := sp.ProtocolVersion() >=
				wire.NetAddressTimeVersion
			if addrManager.NeedMoreAddresses() && hasTimestamp {
				sp.QueueMessage(wire.NewMsgGetAddr(), nil)
			}

			// Mark the address as a known good address.
			addrManager.Good(sp.NA())
		}
	}

	// Add valid peer to the server.
	sp.server.AddPeer(sp)
}

// OnMemPool is invoked when a peer receives a mempool bitcoin message.
// It creates and sends an inventory message with the contents of the memory
// pool up to the maximum inventory allowed per message.  When the peer has a
// bloom filter loaded, the contents are filtered accordingly.
func (sp *serverPeer) OnMemPool(_ *peer.Peer, msg *wire.MsgMemPool) {
	// Only allow mempool requests if the server has bloom filtering
	// enabled.
	if sp.server.services&wire.SFNodeBloom != wire.SFNodeBloom {
		peerLog.Debugf("peer %v sent mempool request with bloom "+
			"filtering disabled -- disconnecting", sp)
		sp.Disconnect()
		return
	}

	// A decaying ban score increase is applied to prevent flooding.
	// The ban score accumulates and passes the ban threshold if a burst of
	// mempool messages comes from a peer. The score decays each minute to
	// half of its value.
	sp.addBanScore(0, 33, "mempool")

	// Generate inventory message with the available transactions in the
	// transaction memory pool.  Limit it to the max allowed inventory
	// per message.  The NewMsgInvSizeHint function automatically limits
	// the passed hint to the maximum allowed, so it's safe to pass it
	// without double checking it here.
	txMemPool := sp.server.txMemPool
	txDescs := txMemPool.TxDescs()
	invMsg := wire.NewMsgInvSizeHint(uint(len(txDescs)))

	for _, txDesc := range txDescs {
		// Either add all transactions when there is no bloom filter,
		// or only the transactions that match the filter when there is
		// one.
		if !sp.filter.IsLoaded() || sp.filter.MatchTxAndUpdate(txDesc.Tx) {
			iv := wire.NewInvVect(wire.InvTypeTx, txDesc.Tx.Hash())
			invMsg.AddInvVect(iv)
			if len(invMsg.InvList)+1 > wire.MaxInvPerMsg {
				break
			}
		}
	}

	// Send the inventory message if there is anything to send.
	if len(invMsg.InvList) > 0 {
		sp.QueueMessage(invMsg, nil)
	}
}

// OnTx is invoked when a peer receives a tx bitcoin message.  It blocks
// until the bitcoin transaction has been fully processed.  Unlock the block
// handler this does not serialize all transactions through a single thread
// transactions don't rely on the previous one in a linear fashion like blocks.
func (sp *serverPeer) OnTx(_ *peer.Peer, msg *wire.MsgTx) {
	if cfg.BlocksOnly {
		peerLog.Tracef("Ignoring tx %v from %v - blocksonly enabled",
			msg.TxHash(), sp)
		return
	}

	// Add the transaction to the known inventory for the peer.
	// Convert the raw MsgTx to a ltcutil.Tx which provides some convenience
	// methods and things such as hash caching.
	tx := ltcutil.NewTx(msg)
	iv := wire.NewInvVect(wire.InvTypeTx, tx.Hash())
	sp.AddKnownInventory(iv)

	// Queue the transaction up to be handled by the sync manager and
	// intentionally block further receives until the transaction is fully
	// processed and known good or bad.  This helps prevent a malicious peer
	// from queuing up a bunch of bad transactions before disconnecting (or
	// being disconnected) and wasting memory.
	sp.server.syncManager.QueueTx(tx, sp.Peer, sp.txProcessed)
	<-sp.txProcessed
}

// OnBlock is invoked when a peer receives a block bitcoin message.  It
// blocks until the bitcoin block has been fully processed.
func (sp *serverPeer) OnBlock(_ *peer.Peer, msg *wire.MsgBlock, buf []byte) {
	// Convert the raw MsgBlock to a ltcutil.Block which provides some
	// convenience methods and things such as hash caching.
	block := ltcutil.NewBlockFromBlockAndBytes(msg, buf)

	// Add the block to the known inventory for the peer.
	iv := wire.NewInvVect(wire.InvTypeBlock, block.Hash())
	sp.AddKnownInventory(iv)

	// Queue the block up to be handled by the block
	// manager and intentionally block further receives
	// until the bitcoin block is fully processed and known
	// good or bad.  This helps prevent a malicious peer
	// from queuing up a bunch of bad blocks before
	// disconnecting (or being disconnected) and wasting
	// memory.  Additionally, this behavior is depended on
	// by at least the block acceptance test tool as the
	// reference implementation processes blocks in the same
	// thread and therefore blocks further messages until
	// the bitcoin block has been fully processed.
	sp.server.syncManager.QueueBlock(block, sp.Peer, sp.blockProcessed)
	<-sp.blockProcessed
}

// OnInv is invoked when a peer receives an inv bitcoin message and is
// used to examine the inventory being advertised by the remote peer and react
// accordingly.  We pass the message down to blockmanager which will call
// QueueMessage with any appropriate responses.
func (sp *serverPeer) OnInv(_ *peer.Peer, msg *wire.MsgInv) {
	if !cfg.BlocksOnly {
		if len(msg.InvList) > 0 {
			sp.server.syncManager.QueueInv(msg, sp.Peer)
		}
		return
	}

	newInv := wire.NewMsgInvSizeHint(uint(len(msg.InvList)))
	for _, invVect := range msg.InvList {
		if invVect.Type == wire.InvTypeTx {
			peerLog.Tracef("Ignoring tx %v in inv from %v -- "+
				"blocksonly enabled", invVect.Hash, sp)
			if sp.ProtocolVersion() >= wire.BIP0037Version {
				peerLog.Infof("Peer %v is announcing "+
					"transactions -- disconnecting", sp)
				sp.Disconnect()
				return
			}
			continue
		}
		err := newInv.AddInvVect(invVect)
		if err != nil {
			peerLog.Errorf("Failed to add inventory vector: %v", err)
			break
		}
	}

	if len(newInv.InvList) > 0 {
		sp.server.syncManager.QueueInv(newInv, sp.Peer)
	}
}

// OnHeaders is invoked when a peer receives a headers bitcoin
// message.  The message is passed down to the sync manager.
func (sp *serverPeer) OnHeaders(_ *peer.Peer, msg *wire.MsgHeaders) {
	sp.server.syncManager.QueueHeaders(msg, sp.Peer)
}

// handleGetData is invoked when a peer receives a getdata bitcoin message and
// is used to deliver block and transaction information.
func (sp *serverPeer) OnGetData(_ *peer.Peer, msg *wire.MsgGetData) {
	numAdded := 0
	notFound := wire.NewMsgNotFound()

	length := len(msg.InvList)
	// A decaying ban score increase is applied to prevent exhausting resources
	// with unusually large inventory queries.
	// Requesting more than the maximum inventory vector length within a short
	// period of time yields a score above the default ban threshold. Sustained
	// bursts of small requests are not penalized as that would potentially ban
	// peers performing IBD.
	// This incremental score decays each minute to half of its value.
	sp.addBanScore(0, uint32(length)*99/wire.MaxInvPerMsg, "getdata")

	// We wait on this wait channel periodically to prevent queuing
	// far more data than we can send in a reasonable time, wasting memory.
	// The waiting occurs after the database fetch for the next one to
	// provide a little pipelining.
	var waitChan chan struct{}
	doneChan := make(chan struct{}, 1)

	for i, iv := range msg.InvList {
		var c chan struct{}
		// If this will be the last message we send.
		if i == length-1 && len(notFound.InvList) == 0 {
			c = doneChan
		} else if (i+1)%3 == 0 {
			// Buffered so as to not make the send goroutine block.
			c = make(chan struct{}, 1)
		}
		var err error
		switch iv.Type {
		case wire.InvTypeWitnessTx:
			err = sp.server.pushTxMsg(sp, &iv.Hash, c, waitChan, wire.WitnessEncoding)
		case wire.InvTypeTx:
			err = sp.server.pushTxMsg(sp, &iv.Hash, c, waitChan, wire.BaseEncoding)
		case wire.InvTypeWitnessBlock:
			err = sp.server.pushBlockMsg(sp, &iv.Hash, c, waitChan, wire.WitnessEncoding)
		case wire.InvTypeBlock:
			err = sp.server.pushBlockMsg(sp, &iv.Hash, c, waitChan, wire.BaseEncoding)
		case wire.InvTypeFilteredWitnessBlock:
			err = sp.server.pushMerkleBlockMsg(sp, &iv.Hash, c, waitChan, wire.WitnessEncoding)
		case wire.InvTypeFilteredBlock:
			err = sp.server.pushMerkleBlockMsg(sp, &iv.Hash, c, waitChan, wire.BaseEncoding)
		default:
			peerLog.Warnf("Unknown type in inventory request %d",
				iv.Type)
			continue
		}
		if err != nil {
			notFound.AddInvVect(iv)

			// When there is a failure fetching the final entry
			// and the done channel was sent in due to there
			// being no outstanding not found inventory, consume
			// it here because there is now not found inventory
			// that will use the channel momentarily.
			if i == len(msg.InvList)-1 && c != nil {
				<-c
			}
		}
		numAdded++
		waitChan = c
	}
	if len(notFound.InvList) != 0 {
		sp.QueueMessage(notFound, doneChan)
	}

	// Wait for messages to be sent. We can send quite a lot of data at this
	// point and this will keep the peer busy for a decent amount of time.
	// We don't process anything else by them in this time so that we
	// have an idea of when we should hear back from them - else the idle
	// timeout could fire when we were only half done sending the blocks.
	if numAdded > 0 {
		<-doneChan
	}
}

// OnGetBlocks is invoked when a peer receives a getblocks bitcoin
// message.
func (sp *serverPeer) OnGetBlocks(_ *peer.Peer, msg *wire.MsgGetBlocks) {
	// Find the most recent known block in the best chain based on the block
	// locator and fetch all of the block hashes after it until either
	// wire.MaxBlocksPerMsg have been fetched or the provided stop hash is
	// encountered.
	//
	// Use the block after the genesis block if no other blocks in the
	// provided locator are known.  This does mean the client will start
	// over with the genesis block if unknown block locators are provided.
	//
	// This mirrors the behavior in the reference implementation.
	chain := sp.server.chain
	hashList := chain.LocateBlocks(msg.BlockLocatorHashes, &msg.HashStop,
		wire.MaxBlocksPerMsg)

	// Generate inventory message.
	invMsg := wire.NewMsgInv()
	for i := range hashList {
		iv := wire.NewInvVect(wire.InvTypeBlock, &hashList[i])
		invMsg.AddInvVect(iv)
	}

	// Send the inventory message if there is anything to send.
	if len(invMsg.InvList) > 0 {
		invListLen := len(invMsg.InvList)
		if invListLen == wire.MaxBlocksPerMsg {
			// Intentionally use a copy of the final hash so there
			// is not a reference into the inventory slice which
			// would prevent the entire slice from being eligible
			// for GC as soon as it's sent.
			continueHash := invMsg.InvList[invListLen-1].Hash
			sp.continueHash = &continueHash
		}
		sp.QueueMessage(invMsg, nil)
	}
}

// OnGetHeaders is invoked when a peer receives a getheaders bitcoin
// message.
func (sp *serverPeer) OnGetHeaders(_ *peer.Peer, msg *wire.MsgGetHeaders) {
	// Ignore getheaders requests if not in sync.
	if !sp.server.syncManager.IsCurrent() {
		return
	}

	// Find the most recent known block in the best chain based on the block
	// locator and fetch all of the headers after it until either
	// wire.MaxBlockHeadersPerMsg have been fetched or the provided stop
	// hash is encountered.
	//
	// Use the block after the genesis block if no other blocks in the
	// provided locator are known.  This does mean the client will start
	// over with the genesis block if unknown block locators are provided.
	//
	// This mirrors the behavior in the reference implementation.
	chain := sp.server.chain
	headers := chain.LocateHeaders(msg.BlockLocatorHashes, &msg.HashStop)
	if len(headers) == 0 {
		// Nothing to send.
		return
	}

	// Send found headers to the requesting peer.
	blockHeaders := make([]*wire.BlockHeader, len(headers))
	for i := range headers {
		blockHeaders[i] = &headers[i]
	}
	sp.QueueMessage(&wire.MsgHeaders{Headers: blockHeaders}, nil)
}

// OnGetCFilter is invoked when a peer receives a getcfilter bitcoin message.
func (sp *serverPeer) OnGetCFilter(_ *peer.Peer, msg *wire.MsgGetCFilter) {
	// Ignore getcfilter requests if not in sync.
	if !sp.server.blockManager.IsCurrent() {
		return
	}

	filterBytes, err := sp.server.cfIndex.FilterByBlockHash(&msg.BlockHash,
		msg.Extended)

	if len(filterBytes) > 0 {
		peerLog.Tracef("Obtained CF for %v", msg.BlockHash)
	} else {
		peerLog.Warnf("Could not obtain CF for %v: %v", msg.BlockHash,
			err)
	}

	filterMsg := wire.NewMsgCFilter(&msg.BlockHash, msg.Extended,
		filterBytes)
	sp.QueueMessage(filterMsg, nil)
}

// OnGetCFHeaders is invoked when a peer receives a getcfheader bitcoin message.
func (sp *serverPeer) OnGetCFHeaders(_ *peer.Peer, msg *wire.MsgGetCFHeaders) {
	// Ignore getcfilterheader requests if not in sync.
	if !sp.server.blockManager.IsCurrent() {
		return
	}

	// Attempt to look up the height of the provided stop hash.
	chain := sp.server.blockManager.chain
	endIdx := int32(math.MaxInt32)
	height, err := chain.BlockHeightByHash(&msg.HashStop)
	if err == nil {
		endIdx = height + 1
	}

	// There are no block locators so a specific header is being requested
	// as identified by the stop hash.
	if len(msg.BlockLocatorHashes) == 0 {
		// No blocks with the stop hash were found so there is nothing
		// to do.  Just return.  This behavior mirrors the reference
		// implementation.
		if endIdx == math.MaxInt32 {
			return
		}

		// Fetch the raw committed filter header bytes from the
		// database.
		headerBytes, err := sp.server.cfIndex.FilterHeaderByBlockHash(
			&msg.HashStop, msg.Extended)
		if (err != nil) || (len(headerBytes) == 0) {
			peerLog.Warnf("Could not obtain CF header for %v: %v",
				msg.HashStop, err)
			return
		}

		// Deserialize the hash.
		var header chainhash.Hash
		err = header.SetBytes(headerBytes)
		if err != nil {
			peerLog.Warnf("Committed filter header deserialize "+
				"failed: %v", err)
			return
		}

		headersMsg := wire.NewMsgCFHeaders()
		headersMsg.AddCFHeader(&header)
		headersMsg.StopHash = msg.HashStop
		headersMsg.Extended = msg.Extended
		sp.QueueMessage(headersMsg, nil)
		return
	}

	// Find the most recent known block based on the block locator.
	// Use the block after the genesis block if no other blocks in the
	// provided locator are known.  This does mean the client will start
	// over with the genesis block if unknown block locators are provided.
	// This mirrors the behavior in the reference implementation.
	startIdx := int32(1)
	for _, hash := range msg.BlockLocatorHashes {
		height, err := chain.BlockHeightByHash(hash)
		if err == nil {
			// Start with the next hash since we know this one.
			startIdx = height + 1
			break
		}
	}

	// Don't attempt to fetch more than we can put into a single message.
	if endIdx-startIdx > wire.MaxBlockHeadersPerMsg {
		endIdx = startIdx + wire.MaxBlockHeadersPerMsg
	}

	// Fetch the inventory from the block database.
	hashList, err := chain.HeightRange(startIdx, endIdx)
	if err != nil {
		peerLog.Warnf("Header lookup failed: %v", err)
		return
	}
	if len(hashList) == 0 {
		return
	}

	// Generate cfheaders message and send it.
	headersMsg := wire.NewMsgCFHeaders()
	for i := range hashList {
		// Fetch the raw committed filter header bytes from the
		// database.
		headerBytes, err := sp.server.cfIndex.FilterHeaderByBlockHash(
			&hashList[i], msg.Extended)
		if (err != nil) || (len(headerBytes) == 0) {
			peerLog.Warnf("Could not obtain CF header for %v: %v",
				hashList[i], err)
			return
		}

		// Deserialize the hash.
		var header chainhash.Hash
		err = header.SetBytes(headerBytes)
		if err != nil {
			peerLog.Warnf("Committed filter header deserialize "+
				"failed: %v", err)
			return
		}

		headersMsg.AddCFHeader(&header)
	}

	headersMsg.Extended = msg.Extended
	headersMsg.StopHash = hashList[len(hashList)-1]
	sp.QueueMessage(headersMsg, nil)
}

// enforceNodeBloomFlag disconnects the peer if the server is not configured to
// allow bloom filters.  Additionally, if the peer has negotiated to a protocol
// version  that is high enough to observe the bloom filter service support bit,
// it will be banned since it is intentionally violating the protocol.
func (sp *serverPeer) enforceNodeBloomFlag(cmd string) bool {
	if sp.server.services&wire.SFNodeBloom != wire.SFNodeBloom {
		// Ban the peer if the protocol version is high enough that the
		// peer is knowingly violating the protocol and banning is
		// enabled.
		//
		// NOTE: Even though the addBanScore function already examines
		// whether or not banning is enabled, it is checked here as well
		// to ensure the violation is logged and the peer is
		// disconnected regardless.
		if sp.ProtocolVersion() >= wire.BIP0111Version &&
			!cfg.DisableBanning {

			// Disconnect the peer regardless of whether it was
			// banned.
			sp.addBanScore(100, 0, cmd)
			sp.Disconnect()
			return false
		}

		// Disconnect the peer regardless of protocol version or banning
		// state.
		peerLog.Debugf("%s sent an unsupported %s request -- "+
			"disconnecting", sp, cmd)
		sp.Disconnect()
		return false
	}

	return true
}

// OnFeeFilter is invoked when a peer receives a feefilter bitcoin message and
// is used by remote peers to request that no transactions which have a fee rate
// lower than provided value are inventoried to them.  The peer will be
// disconnected if an invalid fee filter value is provided.
func (sp *serverPeer) OnFeeFilter(_ *peer.Peer, msg *wire.MsgFeeFilter) {
	// Check that the passed minimum fee is a valid amount.
	if msg.MinFee < 0 || msg.MinFee > ltcutil.MaxSatoshi {
		peerLog.Debugf("Peer %v sent an invalid feefilter '%v' -- "+
			"disconnecting", sp, ltcutil.Amount(msg.MinFee))
		sp.Disconnect()
		return
	}

	atomic.StoreInt64(&sp.feeFilter, msg.MinFee)
}

// OnFilterAdd is invoked when a peer receives a filteradd bitcoin
// message and is used by remote peers to add data to an already loaded bloom
// filter.  The peer will be disconnected if a filter is not loaded when this
// message is received or the server is not configured to allow bloom filters.
func (sp *serverPeer) OnFilterAdd(_ *peer.Peer, msg *wire.MsgFilterAdd) {
	// Disconnect and/or ban depending on the node bloom services flag and
	// negotiated protocol version.
	if !sp.enforceNodeBloomFlag(msg.Command()) {
		return
	}

	if sp.filter.IsLoaded() {
		peerLog.Debugf("%s sent a filteradd request with no filter "+
			"loaded -- disconnecting", sp)
		sp.Disconnect()
		return
	}

	sp.filter.Add(msg.Data)
}

// OnFilterClear is invoked when a peer receives a filterclear bitcoin
// message and is used by remote peers to clear an already loaded bloom filter.
// The peer will be disconnected if a filter is not loaded when this message is
// received  or the server is not configured to allow bloom filters.
func (sp *serverPeer) OnFilterClear(_ *peer.Peer, msg *wire.MsgFilterClear) {
	// Disconnect and/or ban depending on the node bloom services flag and
	// negotiated protocol version.
	if !sp.enforceNodeBloomFlag(msg.Command()) {
		return
	}

	if !sp.filter.IsLoaded() {
		peerLog.Debugf("%s sent a filterclear request with no "+
			"filter loaded -- disconnecting", sp)
		sp.Disconnect()
		return
	}

	sp.filter.Unload()
}

// OnFilterLoad is invoked when a peer receives a filterload bitcoin
// message and it used to load a bloom filter that should be used for
// delivering merkle blocks and associated transactions that match the filter.
// The peer will be disconnected if the server is not configured to allow bloom
// filters.
func (sp *serverPeer) OnFilterLoad(_ *peer.Peer, msg *wire.MsgFilterLoad) {
	// Disconnect and/or ban depending on the node bloom services flag and
	// negotiated protocol version.
	if !sp.enforceNodeBloomFlag(msg.Command()) {
		return
	}

	sp.setDisableRelayTx(false)

	sp.filter.Reload(msg)
}

// OnGetAddr is invoked when a peer receives a getaddr bitcoin message
// and is used to provide the peer with known addresses from the address
// manager.
func (sp *serverPeer) OnGetAddr(_ *peer.Peer, msg *wire.MsgGetAddr) {
	// Don't return any addresses when running on the simulation test
	// network.  This helps prevent the network from becoming another
	// public test network since it will not be able to learn about other
	// peers that have not specifically been provided.
	if cfg.SimNet {
		return
	}

	// Do not accept getaddr requests from outbound peers.  This reduces
	// fingerprinting attacks.
	if !sp.Inbound() {
		peerLog.Debugf("Ignoring getaddr request from outbound peer ",
			"%v", sp)
		return
	}

	// Only allow one getaddr request per connection to discourage
	// address stamping of inv announcements.
	if sp.sentAddrs {
		peerLog.Debugf("Ignoring repeated getaddr request from peer ",
			"%v", sp)
		return
	}
	sp.sentAddrs = true

	// Get the current known addresses from the address manager.
	addrCache := sp.server.addrManager.AddressCache()

	// Push the addresses.
	sp.pushAddrMsg(addrCache)
}

// OnAddr is invoked when a peer receives an addr bitcoin message and is
// used to notify the server about advertised addresses.
func (sp *serverPeer) OnAddr(_ *peer.Peer, msg *wire.MsgAddr) {
	// Ignore addresses when running on the simulation test network.  This
	// helps prevent the network from becoming another public test network
	// since it will not be able to learn about other peers that have not
	// specifically been provided.
	if cfg.SimNet {
		return
	}

	// Ignore old style addresses which don't include a timestamp.
	if sp.ProtocolVersion() < wire.NetAddressTimeVersion {
		return
	}

	// A message that has no addresses is invalid.
	if len(msg.AddrList) == 0 {
		peerLog.Errorf("Command [%s] from %s does not contain any addresses",
			msg.Command(), sp)
		sp.Disconnect()
		return
	}

	for _, na := range msg.AddrList {
		// Don't add more address if we're disconnecting.
		if !sp.Connected() {
			return
		}

		// Set the timestamp to 5 days ago if it's more than 24 hours
		// in the future so this address is one of the first to be
		// removed when space is needed.
		now := time.Now()
		if na.Timestamp.After(now.Add(time.Minute * 10)) {
			na.Timestamp = now.Add(-1 * time.Hour * 24 * 5)
		}

		// Add address to known addresses for this peer.
		sp.addKnownAddresses([]*wire.NetAddress{na})
	}

	// Add addresses to server address manager.  The address manager handles
	// the details of things such as preventing duplicate addresses, max
	// addresses, and last seen updates.
	// XXX bitcoind gives a 2 hour time penalty here, do we want to do the
	// same?
	sp.server.addrManager.AddAddresses(msg.AddrList, sp.NA())
}

// OnRead is invoked when a peer receives a message and it is used to update
// the bytes received by the server.
func (sp *serverPeer) OnRead(_ *peer.Peer, bytesRead int, msg wire.Message, err error) {
	sp.server.AddBytesReceived(uint64(bytesRead))
}

// OnWrite is invoked when a peer sends a message and it is used to update
// the bytes sent by the server.
func (sp *serverPeer) OnWrite(_ *peer.Peer, bytesWritten int, msg wire.Message, err error) {
	sp.server.AddBytesSent(uint64(bytesWritten))
}

// randomUint16Number returns a random uint16 in a specified input range.  Note
// that the range is in zeroth ordering; if you pass it 1800, you will get
// values from 0 to 1800.
func randomUint16Number(max uint16) uint16 {
	// In order to avoid modulo bias and ensure every possible outcome in
	// [0, max) has equal probability, the random number must be sampled
	// from a random source that has a range limited to a multiple of the
	// modulus.
	var randomNumber uint16
	var limitRange = (math.MaxUint16 / max) * max
	for {
		binary.Read(rand.Reader, binary.LittleEndian, &randomNumber)
		if randomNumber < limitRange {
			return (randomNumber % max)
		}
	}
}

// AddRebroadcastInventory adds 'iv' to the list of inventories to be
// rebroadcasted at random intervals until they show up in a block.
func (s *server) AddRebroadcastInventory(iv *wire.InvVect, data interface{}) {
	// Ignore if shutting down.
	if atomic.LoadInt32(&s.shutdown) != 0 {
		return
	}

	s.modifyRebroadcastInv <- broadcastInventoryAdd{invVect: iv, data: data}
}

// RemoveRebroadcastInventory removes 'iv' from the list of items to be
// rebroadcasted if present.
func (s *server) RemoveRebroadcastInventory(iv *wire.InvVect) {
	// Ignore if shutting down.
	if atomic.LoadInt32(&s.shutdown) != 0 {
		return
	}

	s.modifyRebroadcastInv <- broadcastInventoryDel(iv)
}

// relayTransactions generates and relays inventory vectors for all of the
// passed transactions to all connected peers.
func (s *server) relayTransactions(txns []*mempool.TxDesc) {
	for _, txD := range txns {
		iv := wire.NewInvVect(wire.InvTypeTx, txD.Tx.Hash())
		s.RelayInventory(iv, txD)
	}
}

// AnnounceNewTransactions generates and relays inventory vectors and notifies
// both websocket and getblocktemplate long poll clients of the passed
// transactions.  This function should be called whenever new transactions
// are added to the mempool.
func (s *server) AnnounceNewTransactions(txns []*mempool.TxDesc) {
	// Generate and relay inventory vectors for all newly accepted
	// transactions.
	s.relayTransactions(txns)

	// Notify both websocket and getblocktemplate long poll clients of all
	// newly accepted transactions.
	if s.rpcServer != nil {
		s.rpcServer.NotifyNewTransactions(txns)
	}
}

// Transaction has one confirmation on the main chain. Now we can mark it as no
// longer needing rebroadcasting.
func (s *server) TransactionConfirmed(tx *ltcutil.Tx) {
	// Rebroadcasting is only necessary when the RPC server is active.
	if s.rpcServer == nil {
		return
	}

	iv := wire.NewInvVect(wire.InvTypeTx, tx.Hash())
	s.RemoveRebroadcastInventory(iv)
}

// pushTxMsg sends a tx message for the provided transaction hash to the
// connected peer.  An error is returned if the transaction hash is not known.
func (s *server) pushTxMsg(sp *serverPeer, hash *chainhash.Hash, doneChan chan<- struct{},
	waitChan <-chan struct{}, encoding wire.MessageEncoding) error {

	// Attempt to fetch the requested transaction from the pool.  A
	// call could be made to check for existence first, but simply trying
	// to fetch a missing transaction results in the same behavior.
	tx, err := s.txMemPool.FetchTransaction(hash)
	if err != nil {
		peerLog.Tracef("Unable to fetch tx %v from transaction "+
			"pool: %v", hash, err)

		if doneChan != nil {
			doneChan <- struct{}{}
		}
		return err
	}

	// Once we have fetched data wait for any previous operation to finish.
	if waitChan != nil {
		<-waitChan
	}

	sp.QueueMessageWithEncoding(tx.MsgTx(), doneChan, encoding)

	return nil
}

// pushBlockMsg sends a block message for the provided block hash to the
// connected peer.  An error is returned if the block hash is not known.
func (s *server) pushBlockMsg(sp *serverPeer, hash *chainhash.Hash, doneChan chan<- struct{},
	waitChan <-chan struct{}, encoding wire.MessageEncoding) error {

	// Fetch the raw block bytes from the database.
	var blockBytes []byte
	err := sp.server.db.View(func(dbTx database.Tx) error {
		var err error
		blockBytes, err = dbTx.FetchBlock(hash)
		return err
	})
	if err != nil {
		peerLog.Tracef("Unable to fetch requested block hash %v: %v",
			hash, err)

		if doneChan != nil {
			doneChan <- struct{}{}
		}
		return err
	}

	// Deserialize the block.
	var msgBlock wire.MsgBlock
	err = msgBlock.Deserialize(bytes.NewReader(blockBytes))
	if err != nil {
		peerLog.Tracef("Unable to deserialize requested block hash "+
			"%v: %v", hash, err)

		if doneChan != nil {
			doneChan <- struct{}{}
		}
		return err
	}

	// Once we have fetched data wait for any previous operation to finish.
	if waitChan != nil {
		<-waitChan
	}

	// We only send the channel for this message if we aren't sending
	// an inv straight after.
	var dc chan<- struct{}
	continueHash := sp.continueHash
	sendInv := continueHash != nil && continueHash.IsEqual(hash)
	if !sendInv {
		dc = doneChan
	}
	sp.QueueMessageWithEncoding(&msgBlock, dc, encoding)

	// When the peer requests the final block that was advertised in
	// response to a getblocks message which requested more blocks than
	// would fit into a single message, send it a new inventory message
	// to trigger it to issue another getblocks message for the next
	// batch of inventory.
	if sendInv {
		best := sp.server.chain.BestSnapshot()
		invMsg := wire.NewMsgInvSizeHint(1)
		iv := wire.NewInvVect(wire.InvTypeBlock, &best.Hash)
		invMsg.AddInvVect(iv)
		sp.QueueMessage(invMsg, doneChan)
		sp.continueHash = nil
	}
	return nil
}

// pushMerkleBlockMsg sends a merkleblock message for the provided block hash to
// the connected peer.  Since a merkle block requires the peer to have a filter
// loaded, this call will simply be ignored if there is no filter loaded.  An
// error is returned if the block hash is not known.
func (s *server) pushMerkleBlockMsg(sp *serverPeer, hash *chainhash.Hash,
	doneChan chan<- struct{}, waitChan <-chan struct{}, encoding wire.MessageEncoding) error {

	// Do not send a response if the peer doesn't have a filter loaded.
	if !sp.filter.IsLoaded() {
		if doneChan != nil {
			doneChan <- struct{}{}
		}
		return nil
	}

	// Fetch the raw block bytes from the database.
	blk, err := sp.server.chain.BlockByHash(hash)
	if err != nil {
		peerLog.Tracef("Unable to fetch requested block hash %v: %v",
			hash, err)

		if doneChan != nil {
			doneChan <- struct{}{}
		}
		return err
	}

	// Generate a merkle block by filtering the requested block according
	// to the filter for the peer.
	merkle, matchedTxIndices := bloom.NewMerkleBlock(blk, sp.filter)

	// Once we have fetched data wait for any previous operation to finish.
	if waitChan != nil {
		<-waitChan
	}

	// Send the merkleblock.  Only send the done channel with this message
	// if no transactions will be sent afterwards.
	var dc chan<- struct{}
	if len(matchedTxIndices) == 0 {
		dc = doneChan
	}
	sp.QueueMessage(merkle, dc)

	// Finally, send any matched transactions.
	blkTransactions := blk.MsgBlock().Transactions
	for i, txIndex := range matchedTxIndices {
		// Only send the done channel on the final transaction.
		var dc chan<- struct{}
		if i == len(matchedTxIndices)-1 {
			dc = doneChan
		}
		if txIndex < uint32(len(blkTransactions)) {
			sp.QueueMessageWithEncoding(blkTransactions[txIndex], dc,
				encoding)
		}
	}

	return nil
}

// handleUpdatePeerHeight updates the heights of all peers who were known to
// announce a block we recently accepted.
func (s *server) handleUpdatePeerHeights(state *peerState, umsg updatePeerHeightsMsg) {
	state.forAllPeers(func(sp *serverPeer) {
		// The origin peer should already have the updated height.
		if sp.Peer == umsg.originPeer {
			return
		}

		// This is a pointer to the underlying memory which doesn't
		// change.
		latestBlkHash := sp.LastAnnouncedBlock()

		// Skip this peer if it hasn't recently announced any new blocks.
		if latestBlkHash == nil {
			return
		}

		// If the peer has recently announced a block, and this block
		// matches our newly accepted block, then update their block
		// height.
		if *latestBlkHash == *umsg.newHash {
			sp.UpdateLastBlockHeight(umsg.newHeight)
			sp.UpdateLastAnnouncedBlock(nil)
		}
	})
}

// handleAddPeerMsg deals with adding new peers.  It is invoked from the
// peerHandler goroutine.
func (s *server) handleAddPeerMsg(state *peerState, sp *serverPeer) bool {
	if sp == nil {
		return false
	}

	// Ignore new peers if we're shutting down.
	if atomic.LoadInt32(&s.shutdown) != 0 {
		srvrLog.Infof("New peer %s ignored - server is shutting down", sp)
		sp.Disconnect()
		return false
	}

	// Disconnect banned peers.
	host, _, err := net.SplitHostPort(sp.Addr())
	if err != nil {
		srvrLog.Debugf("can't split hostport %v", err)
		sp.Disconnect()
		return false
	}
	if banEnd, ok := state.banned[host]; ok {
		if time.Now().Before(banEnd) {
			srvrLog.Debugf("Peer %s is banned for another %v - disconnecting",
				host, time.Until(banEnd))
			sp.Disconnect()
			return false
		}

		srvrLog.Infof("Peer %s is no longer banned", host)
		delete(state.banned, host)
	}

	// TODO: Check for max peers from a single IP.

	// Limit max number of total peers.
	if state.Count() >= cfg.MaxPeers {
		srvrLog.Infof("Max peers reached [%d] - disconnecting peer %s",
			cfg.MaxPeers, sp)
		sp.Disconnect()
		// TODO: how to handle permanent peers here?
		// they should be rescheduled.
		return false
	}

	// Add the new peer and start it.
	srvrLog.Debugf("New peer %s", sp)
	if sp.Inbound() {
		state.inboundPeers[sp.ID()] = sp
	} else {
		state.outboundGroups[addrmgr.GroupKey(sp.NA())]++
		if sp.persistent {
			state.persistentPeers[sp.ID()] = sp
		} else {
			state.outboundPeers[sp.ID()] = sp
		}
	}

	return true
}

// handleDonePeerMsg deals with peers that have signalled they are done.  It is
// invoked from the peerHandler goroutine.
func (s *server) handleDonePeerMsg(state *peerState, sp *serverPeer) {
	var list map[int32]*serverPeer
	if sp.persistent {
		list = state.persistentPeers
	} else if sp.Inbound() {
		list = state.inboundPeers
	} else {
		list = state.outboundPeers
	}
	if _, ok := list[sp.ID()]; ok {
		if !sp.Inbound() && sp.VersionKnown() {
			state.outboundGroups[addrmgr.GroupKey(sp.NA())]--
		}
		if !sp.Inbound() && sp.connReq != nil {
			s.connManager.Disconnect(sp.connReq.ID())
		}
		delete(list, sp.ID())
		srvrLog.Debugf("Removed peer %s", sp)
		return
	}

	if sp.connReq != nil {
		s.connManager.Disconnect(sp.connReq.ID())
	}

	// Update the address' last seen time if the peer has acknowledged
	// our version and has sent us its version as well.
	if sp.VerAckReceived() && sp.VersionKnown() && sp.NA() != nil {
		s.addrManager.Connected(sp.NA())
	}

	// If we get here it means that either we didn't know about the peer
	// or we purposefully deleted it.
}

// handleBanPeerMsg deals with banning peers.  It is invoked from the
// peerHandler goroutine.
func (s *server) handleBanPeerMsg(state *peerState, sp *serverPeer) {
	host, _, err := net.SplitHostPort(sp.Addr())
	if err != nil {
		srvrLog.Debugf("can't split ban peer %s %v", sp.Addr(), err)
		return
	}
	direction := directionString(sp.Inbound())
	srvrLog.Infof("Banned peer %s (%s) for %v", host, direction,
		cfg.BanDuration)
	state.banned[host] = time.Now().Add(cfg.BanDuration)
}

// handleRelayInvMsg deals with relaying inventory to peers that are not already
// known to have it.  It is invoked from the peerHandler goroutine.
func (s *server) handleRelayInvMsg(state *peerState, msg relayMsg) {
	state.forAllPeers(func(sp *serverPeer) {
		if !sp.Connected() {
			return
		}

		// If the inventory is a block and the peer prefers headers,
		// generate and send a headers message instead of an inventory
		// message.
		if msg.invVect.Type == wire.InvTypeBlock && sp.WantsHeaders() {
			blockHeader, ok := msg.data.(wire.BlockHeader)
			if !ok {
				peerLog.Warnf("Underlying data for headers" +
					" is not a block header")
				return
			}
			msgHeaders := wire.NewMsgHeaders()
			if err := msgHeaders.AddBlockHeader(&blockHeader); err != nil {
				peerLog.Errorf("Failed to add block"+
					" header: %v", err)
				return
			}
			sp.QueueMessage(msgHeaders, nil)
			return
		}

		if msg.invVect.Type == wire.InvTypeTx {
			// Don't relay the transaction to the peer when it has
			// transaction relaying disabled.
			if sp.relayTxDisabled() {
				return
			}

			txD, ok := msg.data.(*mempool.TxDesc)
			if !ok {
				peerLog.Warnf("Underlying data for tx inv "+
					"relay is not a *mempool.TxDesc: %T",
					msg.data)
				return
			}

			// Don't relay the transaction if the transaction fee-per-kb
			// is less than the peer's feefilter.
			feeFilter := atomic.LoadInt64(&sp.feeFilter)
			if feeFilter > 0 && txD.FeePerKB < feeFilter {
				return
			}

			// Don't relay the transaction if there is a bloom
			// filter loaded and the transaction doesn't match it.
			if sp.filter.IsLoaded() {
				if !sp.filter.MatchTxAndUpdate(txD.Tx) {
					return
				}
			}
		}

		// Queue the inventory to be relayed with the next batch.
		// It will be ignored if the peer is already known to
		// have the inventory.
		sp.QueueInventory(msg.invVect)
	})
}

// handleBroadcastMsg deals with broadcasting messages to peers.  It is invoked
// from the peerHandler goroutine.
func (s *server) handleBroadcastMsg(state *peerState, bmsg *broadcastMsg) {
	state.forAllPeers(func(sp *serverPeer) {
		if !sp.Connected() {
			return
		}

		for _, ep := range bmsg.excludePeers {
			if sp == ep {
				return
			}
		}

		sp.QueueMessage(bmsg.message, nil)
	})
}

type getConnCountMsg struct {
	reply chan int32
}

type getPeersMsg struct {
	reply chan []*serverPeer
}

type getOutboundGroup struct {
	key   string
	reply chan int
}

type getAddedNodesMsg struct {
	reply chan []*serverPeer
}

type disconnectNodeMsg struct {
	cmp   func(*serverPeer) bool
	reply chan error
}

type connectNodeMsg struct {
	addr      string
	permanent bool
	reply     chan error
}

type removeNodeMsg struct {
	cmp   func(*serverPeer) bool
	reply chan error
}

// handleQuery is the central handler for all queries and commands from other
// goroutines related to peer state.
func (s *server) handleQuery(state *peerState, querymsg interface{}) {
	switch msg := querymsg.(type) {
	case getConnCountMsg:
		nconnected := int32(0)
		state.forAllPeers(func(sp *serverPeer) {
			if sp.Connected() {
				nconnected++
			}
		})
		msg.reply <- nconnected

	case getPeersMsg:
		peers := make([]*serverPeer, 0, state.Count())
		state.forAllPeers(func(sp *serverPeer) {
			if !sp.Connected() {
				return
			}
			peers = append(peers, sp)
		})
		msg.reply <- peers

	case connectNodeMsg:
		// TODO: duplicate oneshots?
		// Limit max number of total peers.
		if state.Count() >= cfg.MaxPeers {
			msg.reply <- errors.New("max peers reached")
			return
		}
		for _, peer := range state.persistentPeers {
			if peer.Addr() == msg.addr {
				if msg.permanent {
					msg.reply <- errors.New("peer already connected")
				} else {
					msg.reply <- errors.New("peer exists as a permanent peer")
				}
				return
			}
		}

		netAddr, err := addrStringToNetAddr(msg.addr)
		if err != nil {
			msg.reply <- err
			return
		}

		// TODO: if too many, nuke a non-perm peer.
		go s.connManager.Connect(&connmgr.ConnReq{
			Addr:      netAddr,
			Permanent: msg.permanent,
		})
		msg.reply <- nil
	case removeNodeMsg:
		found := disconnectPeer(state.persistentPeers, msg.cmp, func(sp *serverPeer) {
			// Keep group counts ok since we remove from
			// the list now.
			state.outboundGroups[addrmgr.GroupKey(sp.NA())]--
		})

		if found {
			msg.reply <- nil
		} else {
			msg.reply <- errors.New("peer not found")
		}
	case getOutboundGroup:
		count, ok := state.outboundGroups[msg.key]
		if ok {
			msg.reply <- count
		} else {
			msg.reply <- 0
		}
	// Request a list of the persistent (added) peers.
	case getAddedNodesMsg:
		// Respond with a slice of the relevant peers.
		peers := make([]*serverPeer, 0, len(state.persistentPeers))
		for _, sp := range state.persistentPeers {
			peers = append(peers, sp)
		}
		msg.reply <- peers
	case disconnectNodeMsg:
		// Check inbound peers. We pass a nil callback since we don't
		// require any additional actions on disconnect for inbound peers.
		found := disconnectPeer(state.inboundPeers, msg.cmp, nil)
		if found {
			msg.reply <- nil
			return
		}

		// Check outbound peers.
		found = disconnectPeer(state.outboundPeers, msg.cmp, func(sp *serverPeer) {
			// Keep group counts ok since we remove from
			// the list now.
			state.outboundGroups[addrmgr.GroupKey(sp.NA())]--
		})
		if found {
			// If there are multiple outbound connections to the same
			// ip:port, continue disconnecting them all until no such
			// peers are found.
			for found {
				found = disconnectPeer(state.outboundPeers, msg.cmp, func(sp *serverPeer) {
					state.outboundGroups[addrmgr.GroupKey(sp.NA())]--
				})
			}
			msg.reply <- nil
			return
		}

		msg.reply <- errors.New("peer not found")
	}
}

// disconnectPeer attempts to drop the connection of a targeted peer in the
// passed peer list. Targets are identified via usage of the passed
// `compareFunc`, which should return `true` if the passed peer is the target
// peer. This function returns true on success and false if the peer is unable
// to be located. If the peer is found, and the passed callback: `whenFound'
// isn't nil, we call it with the peer as the argument before it is removed
// from the peerList, and is disconnected from the server.
func disconnectPeer(peerList map[int32]*serverPeer, compareFunc func(*serverPeer) bool, whenFound func(*serverPeer)) bool {
	for addr, peer := range peerList {
		if compareFunc(peer) {
			if whenFound != nil {
				whenFound(peer)
			}

			// This is ok because we are not continuing
			// to iterate so won't corrupt the loop.
			delete(peerList, addr)
			peer.Disconnect()
			return true
		}
	}
	return false
}

// newPeerConfig returns the configuration for the given serverPeer.
func newPeerConfig(sp *serverPeer) *peer.Config {
	return &peer.Config{
		Listeners: peer.MessageListeners{
			OnVersion:      sp.OnVersion,
			OnMemPool:      sp.OnMemPool,
			OnTx:           sp.OnTx,
			OnBlock:        sp.OnBlock,
			OnInv:          sp.OnInv,
			OnHeaders:      sp.OnHeaders,
			OnGetData:      sp.OnGetData,
			OnGetBlocks:    sp.OnGetBlocks,
			OnGetHeaders:   sp.OnGetHeaders,
			OnGetCFilter:   sp.OnGetCFilter,
			OnGetCFHeaders: sp.OnGetCFHeaders,
			OnFeeFilter:    sp.OnFeeFilter,
			OnFilterAdd:    sp.OnFilterAdd,
			OnFilterClear:  sp.OnFilterClear,
			OnFilterLoad:   sp.OnFilterLoad,
			OnGetAddr:      sp.OnGetAddr,
			OnAddr:         sp.OnAddr,
			OnRead:         sp.OnRead,
			OnWrite:        sp.OnWrite,

			// Note: The reference client currently bans peers that send alerts
			// not signed with its key.  We could verify against their key, but
			// since the reference client is currently unwilling to support
			// other implementations' alert messages, we will not relay theirs.
			OnAlert: nil,
		},
		NewestBlock:       sp.newestBlock,
		HostToNetAddress:  sp.server.addrManager.HostToNetAddress,
		Proxy:             cfg.Proxy,
		UserAgentName:     userAgentName,
		UserAgentVersion:  userAgentVersion,
		UserAgentComments: cfg.UserAgentComments,
		ChainParams:       sp.server.chainParams,
		Services:          sp.server.services,
		DisableRelayTx:    cfg.BlocksOnly,
		ProtocolVersion:   peer.MaxProtocolVersion,
	}
}

// inboundPeerConnected is invoked by the connection manager when a new inbound
// connection is established.  It initializes a new inbound server peer
// instance, associates it with the connection, and starts a goroutine to wait
// for disconnection.
func (s *server) inboundPeerConnected(conn net.Conn) {
	sp := newServerPeer(s, false)
	sp.Peer = peer.NewInboundPeer(newPeerConfig(sp))
	sp.AssociateConnection(conn)
	go s.peerDoneHandler(sp)
}

// outboundPeerConnected is invoked by the connection manager when a new
// outbound connection is established.  It initializes a new outbound server
// peer instance, associates it with the relevant state such as the connection
// request instance and the connection itself, and finally notifies the address
// manager of the attempt.
func (s *server) outboundPeerConnected(c *connmgr.ConnReq, conn net.Conn) {
	sp := newServerPeer(s, c.Permanent)
	p, err := peer.NewOutboundPeer(newPeerConfig(sp), c.Addr.String())
	if err != nil {
		srvrLog.Debugf("Cannot create outbound peer %s: %v", c.Addr, err)
		s.connManager.Disconnect(c.ID())
	}
	sp.Peer = p
	sp.connReq = c
	sp.AssociateConnection(conn)
	go s.peerDoneHandler(sp)
	s.addrManager.Attempt(sp.NA())
}

// peerDoneHandler handles peer disconnects by notifiying the server that it's
// done along with other performing other desirable cleanup.
func (s *server) peerDoneHandler(sp *serverPeer) {
	sp.WaitForDisconnect()
	s.donePeers <- sp

	// Only tell sync manager we are gone if we ever told it we existed.
	if sp.VersionKnown() {
		s.syncManager.DonePeer(sp.Peer)

		// Evict any remaining orphans that were sent by the peer.
		numEvicted := s.txMemPool.RemoveOrphansByTag(mempool.Tag(sp.ID()))
		if numEvicted > 0 {
			txmpLog.Debugf("Evicted %d %s from peer %v (id %d)",
				numEvicted, pickNoun(numEvicted, "orphan",
					"orphans"), sp, sp.ID())
		}
	}
	close(sp.quit)
}

// peerHandler is used to handle peer operations such as adding and removing
// peers to and from the server, banning peers, and broadcasting messages to
// peers.  It must be run in a goroutine.
func (s *server) peerHandler() {
	// Start the address manager and sync manager, both of which are needed
	// by peers.  This is done here since their lifecycle is closely tied
	// to this handler and rather than adding more channels to sychronize
	// things, it's easier and slightly faster to simply start and stop them
	// in this handler.
	s.addrManager.Start()
	s.syncManager.Start()

	srvrLog.Tracef("Starting peer handler")

	state := &peerState{
		inboundPeers:    make(map[int32]*serverPeer),
		persistentPeers: make(map[int32]*serverPeer),
		outboundPeers:   make(map[int32]*serverPeer),
		banned:          make(map[string]time.Time),
		outboundGroups:  make(map[string]int),
	}

	if !cfg.DisableDNSSeed {
		// Add peers discovered through DNS to the address manager.
		connmgr.SeedFromDNS(activeNetParams.Params, defaultRequiredServices,
			ltcdLookup, func(addrs []*wire.NetAddress) {
				// Bitcoind uses a lookup of the dns seeder here. This
				// is rather strange since the values looked up by the
				// DNS seed lookups will vary quite a lot.
				// to replicate this behaviour we put all addresses as
				// having come from the first one.
				s.addrManager.AddAddresses(addrs, addrs[0])
			})
	}
	go s.connManager.Start()

out:
	for {
		select {
		// New peers connected to the server.
		case p := <-s.newPeers:
			s.handleAddPeerMsg(state, p)

		// Disconnected peers.
		case p := <-s.donePeers:
			s.handleDonePeerMsg(state, p)

		// Block accepted in mainchain or orphan, update peer height.
		case umsg := <-s.peerHeightsUpdate:
			s.handleUpdatePeerHeights(state, umsg)

		// Peer to ban.
		case p := <-s.banPeers:
			s.handleBanPeerMsg(state, p)

		// New inventory to potentially be relayed to other peers.
		case invMsg := <-s.relayInv:
			s.handleRelayInvMsg(state, invMsg)

		// Message to broadcast to all connected peers except those
		// which are excluded by the message.
		case bmsg := <-s.broadcast:
			s.handleBroadcastMsg(state, &bmsg)

		case qmsg := <-s.query:
			s.handleQuery(state, qmsg)

		case <-s.quit:
			// Disconnect all peers on server shutdown.
			state.forAllPeers(func(sp *serverPeer) {
				srvrLog.Tracef("Shutdown peer %s", sp)
				sp.Disconnect()
			})
			break out
		}
	}

	s.connManager.Stop()
	s.syncManager.Stop()
	s.addrManager.Stop()

	// Drain channels before exiting so nothing is left waiting around
	// to send.
cleanup:
	for {
		select {
		case <-s.newPeers:
		case <-s.donePeers:
		case <-s.peerHeightsUpdate:
		case <-s.relayInv:
		case <-s.broadcast:
		case <-s.query:
		default:
			break cleanup
		}
	}
	s.wg.Done()
	srvrLog.Tracef("Peer handler done")
}

// AddPeer adds a new peer that has already been connected to the server.
func (s *server) AddPeer(sp *serverPeer) {
	s.newPeers <- sp
}

// BanPeer bans a peer that has already been connected to the server by ip.
func (s *server) BanPeer(sp *serverPeer) {
	s.banPeers <- sp
}

// RelayInventory relays the passed inventory vector to all connected peers
// that are not already known to have it.
func (s *server) RelayInventory(invVect *wire.InvVect, data interface{}) {
	s.relayInv <- relayMsg{invVect: invVect, data: data}
}

// BroadcastMessage sends msg to all peers currently connected to the server
// except those in the passed peers to exclude.
func (s *server) BroadcastMessage(msg wire.Message, exclPeers ...*serverPeer) {
	// XXX: Need to determine if this is an alert that has already been
	// broadcast and refrain from broadcasting again.
	bmsg := broadcastMsg{message: msg, excludePeers: exclPeers}
	s.broadcast <- bmsg
}

// ConnectedCount returns the number of currently connected peers.
func (s *server) ConnectedCount() int32 {
	replyChan := make(chan int32)

	s.query <- getConnCountMsg{reply: replyChan}

	return <-replyChan
}

// OutboundGroupCount returns the number of peers connected to the given
// outbound group key.
func (s *server) OutboundGroupCount(key string) int {
	replyChan := make(chan int)
	s.query <- getOutboundGroup{key: key, reply: replyChan}
	return <-replyChan
}

// AddBytesSent adds the passed number of bytes to the total bytes sent counter
// for the server.  It is safe for concurrent access.
func (s *server) AddBytesSent(bytesSent uint64) {
	atomic.AddUint64(&s.bytesSent, bytesSent)
}

// AddBytesReceived adds the passed number of bytes to the total bytes received
// counter for the server.  It is safe for concurrent access.
func (s *server) AddBytesReceived(bytesReceived uint64) {
	atomic.AddUint64(&s.bytesReceived, bytesReceived)
}

// NetTotals returns the sum of all bytes received and sent across the network
// for all peers.  It is safe for concurrent access.
func (s *server) NetTotals() (uint64, uint64) {
	return atomic.LoadUint64(&s.bytesReceived),
		atomic.LoadUint64(&s.bytesSent)
}

// UpdatePeerHeights updates the heights of all peers who have have announced
// the latest connected main chain block, or a recognized orphan. These height
// updates allow us to dynamically refresh peer heights, ensuring sync peer
// selection has access to the latest block heights for each peer.
func (s *server) UpdatePeerHeights(latestBlkHash *chainhash.Hash, latestHeight int32, updateSource *peer.Peer) {
	s.peerHeightsUpdate <- updatePeerHeightsMsg{
		newHash:    latestBlkHash,
		newHeight:  latestHeight,
		originPeer: updateSource,
	}
}

// rebroadcastHandler keeps track of user submitted inventories that we have
// sent out but have not yet made it into a block. We periodically rebroadcast
// them in case our peers restarted or otherwise lost track of them.
func (s *server) rebroadcastHandler() {
	// Wait 5 min before first tx rebroadcast.
	timer := time.NewTimer(5 * time.Minute)
	pendingInvs := make(map[wire.InvVect]interface{})

out:
	for {
		select {
		case riv := <-s.modifyRebroadcastInv:
			switch msg := riv.(type) {
			// Incoming InvVects are added to our map of RPC txs.
			case broadcastInventoryAdd:
				pendingInvs[*msg.invVect] = msg.data

			// When an InvVect has been added to a block, we can
			// now remove it, if it was present.
			case broadcastInventoryDel:
				if _, ok := pendingInvs[*msg]; ok {
					delete(pendingInvs, *msg)
				}
			}

		case <-timer.C:
			// Any inventory we have has not made it into a block
			// yet. We periodically resubmit them until they have.
			for iv, data := range pendingInvs {
				ivCopy := iv
				s.RelayInventory(&ivCopy, data)
			}

			// Process at a random time up to 30mins (in seconds)
			// in the future.
			timer.Reset(time.Second *
				time.Duration(randomUint16Number(1800)))

		case <-s.quit:
			break out
		}
	}

	timer.Stop()

	// Drain channels before exiting so nothing is left waiting around
	// to send.
cleanup:
	for {
		select {
		case <-s.modifyRebroadcastInv:
		default:
			break cleanup
		}
	}
	s.wg.Done()
}

// Start begins accepting connections from peers.
func (s *server) Start() {
	// Already started?
	if atomic.AddInt32(&s.started, 1) != 1 {
		return
	}

	srvrLog.Trace("Starting server")

	// Server startup time. Used for the uptime command for uptime calculation.
	s.startupTime = time.Now().Unix()

	// Start the peer handler which in turn starts the address and block
	// managers.
	s.wg.Add(1)
	go s.peerHandler()

	if s.nat != nil {
		s.wg.Add(1)
		go s.upnpUpdateThread()
	}

	if !cfg.DisableRPC {
		s.wg.Add(1)

		// Start the rebroadcastHandler, which ensures user tx received by
		// the RPC server are rebroadcast until being included in a block.
		go s.rebroadcastHandler()

		s.rpcServer.Start()
	}

	// Start the CPU miner if generation is enabled.
	if cfg.Generate {
		s.cpuMiner.Start()
	}
}

// Stop gracefully shuts down the server by stopping and disconnecting all
// peers and the main listener.
func (s *server) Stop() error {
	// Make sure this only happens once.
	if atomic.AddInt32(&s.shutdown, 1) != 1 {
		srvrLog.Infof("Server is already in the process of shutting down")
		return nil
	}

	srvrLog.Warnf("Server shutting down")

	// Stop the CPU miner if needed
	s.cpuMiner.Stop()

	// Shutdown the RPC server if it's not disabled.
	if !cfg.DisableRPC {
		s.rpcServer.Stop()
	}

	// Signal the remaining goroutines to quit.
	close(s.quit)
	return nil
}

// WaitForShutdown blocks until the main listener and peer handlers are stopped.
func (s *server) WaitForShutdown() {
	s.wg.Wait()
}

// ScheduleShutdown schedules a server shutdown after the specified duration.
// It also dynamically adjusts how often to warn the server is going down based
// on remaining duration.
func (s *server) ScheduleShutdown(duration time.Duration) {
	// Don't schedule shutdown more than once.
	if atomic.AddInt32(&s.shutdownSched, 1) != 1 {
		return
	}
	srvrLog.Warnf("Server shutdown in %v", duration)
	go func() {
		remaining := duration
		tickDuration := dynamicTickDuration(remaining)
		done := time.After(remaining)
		ticker := time.NewTicker(tickDuration)
	out:
		for {
			select {
			case <-done:
				ticker.Stop()
				s.Stop()
				break out
			case <-ticker.C:
				remaining = remaining - tickDuration
				if remaining < time.Second {
					continue
				}

				// Change tick duration dynamically based on remaining time.
				newDuration := dynamicTickDuration(remaining)
				if tickDuration != newDuration {
					tickDuration = newDuration
					ticker.Stop()
					ticker = time.NewTicker(tickDuration)
				}
				srvrLog.Warnf("Server shutdown in %v", remaining)
			}
		}
	}()
}

// parseListeners splits the list of listen addresses passed in addrs into
// IPv4 and IPv6 slices and returns them.  This allows easy creation of the
// listeners on the correct interface "tcp4" and "tcp6".  It also properly
// detects addresses which apply to "all interfaces" and adds the address to
// both slices.
func parseListeners(addrs []string) ([]string, []string, bool, error) {
	ipv4ListenAddrs := make([]string, 0, len(addrs)*2)
	ipv6ListenAddrs := make([]string, 0, len(addrs)*2)
	haveWildcard := false

	for _, addr := range addrs {
		host, _, err := net.SplitHostPort(addr)
		if err != nil {
			// Shouldn't happen due to already being normalized.
			return nil, nil, false, err
		}

		// Empty host or host of * on plan9 is both IPv4 and IPv6.
		if host == "" || (host == "*" && runtime.GOOS == "plan9") {
			ipv4ListenAddrs = append(ipv4ListenAddrs, addr)
			ipv6ListenAddrs = append(ipv6ListenAddrs, addr)
			haveWildcard = true
			continue
		}

		// Strip IPv6 zone id if present since net.ParseIP does not
		// handle it.
		zoneIndex := strings.LastIndex(host, "%")
		if zoneIndex > 0 {
			host = host[:zoneIndex]
		}

		// Parse the IP.
		ip := net.ParseIP(host)
		if ip == nil {
			return nil, nil, false, fmt.Errorf("'%s' is not a "+
				"valid IP address", host)
		}

		// To4 returns nil when the IP is not an IPv4 address, so use
		// this determine the address type.
		if ip.To4() == nil {
			ipv6ListenAddrs = append(ipv6ListenAddrs, addr)
		} else {
			ipv4ListenAddrs = append(ipv4ListenAddrs, addr)
		}
	}
	return ipv4ListenAddrs, ipv6ListenAddrs, haveWildcard, nil
}

func (s *server) upnpUpdateThread() {
	// Go off immediately to prevent code duplication, thereafter we renew
	// lease every 15 minutes.
	timer := time.NewTimer(0 * time.Second)
	lport, _ := strconv.ParseInt(activeNetParams.DefaultPort, 10, 16)
	first := true
out:
	for {
		select {
		case <-timer.C:
			// TODO: pick external port  more cleverly
			// TODO: know which ports we are listening to on an external net.
			// TODO: if specific listen port doesn't work then ask for wildcard
			// listen port?
			// XXX this assumes timeout is in seconds.
			listenPort, err := s.nat.AddPortMapping("tcp", int(lport), int(lport),
				"ltcd listen port", 20*60)
			if err != nil {
				srvrLog.Warnf("can't add UPnP port mapping: %v", err)
			}
			if first && err == nil {
				// TODO: look this up periodically to see if upnp domain changed
				// and so did ip.
				externalip, err := s.nat.GetExternalAddress()
				if err != nil {
					srvrLog.Warnf("UPnP can't get external address: %v", err)
					continue out
				}
				na := wire.NewNetAddressIPPort(externalip, uint16(listenPort),
					s.services)
				err = s.addrManager.AddLocalAddress(na, addrmgr.UpnpPrio)
				if err != nil {
					// XXX DeletePortMapping?
				}
				srvrLog.Warnf("Successfully bound via UPnP to %s", addrmgr.NetAddressKey(na))
				first = false
			}
			timer.Reset(time.Minute * 15)
		case <-s.quit:
			break out
		}
	}

	timer.Stop()

	if err := s.nat.DeletePortMapping("tcp", int(lport), int(lport)); err != nil {
		srvrLog.Warnf("unable to remove UPnP port mapping: %v", err)
	} else {
		srvrLog.Debugf("successfully disestablished UPnP port mapping")
	}

	s.wg.Done()
}

// setupRPCListeners returns a slice of listners that are configured for use
// with the RPC server depending on the configuration settings for listen
// addresses and TLS.
func setupRPCListeners() ([]net.Listener, error) {
	// Setup TLS if not disabled.
	listenFunc := net.Listen
	if !cfg.DisableTLS {
		// Generate the TLS cert and key file if both don't already
		// exist.
		if !fileExists(cfg.RPCKey) && !fileExists(cfg.RPCCert) {
			err := genCertPair(cfg.RPCCert, cfg.RPCKey)
			if err != nil {
				return nil, err
			}
		}
		keypair, err := tls.LoadX509KeyPair(cfg.RPCCert, cfg.RPCKey)
		if err != nil {
			return nil, err
		}

		tlsConfig := tls.Config{
			Certificates: []tls.Certificate{keypair},
			MinVersion:   tls.VersionTLS12,
		}

		// Change the standard net.Listen function to the tls one.
		listenFunc = func(net string, laddr string) (net.Listener, error) {
			return tls.Listen(net, laddr, &tlsConfig)
		}
	}

	// TODO: This code is similar to the peer listener code.  It should be
	// factored into something shared.
	ipv4Addrs, ipv6Addrs, _, err := parseListeners(cfg.RPCListeners)
	if err != nil {
		return nil, err
	}
	listeners := make([]net.Listener, 0, len(ipv4Addrs)+len(ipv4Addrs))
	for _, addr := range ipv4Addrs {
		listener, err := listenFunc("tcp4", addr)
		if err != nil {
			rpcsLog.Warnf("Can't listen on %s: %v", addr, err)
			continue
		}
		listeners = append(listeners, listener)
	}

	for _, addr := range ipv6Addrs {
		listener, err := listenFunc("tcp6", addr)
		if err != nil {
			rpcsLog.Warnf("Can't listen on %s: %v", addr, err)
			continue
		}
		listeners = append(listeners, listener)
	}

	return listeners, nil
}

// newServer returns a new ltcd server configured to listen on addr for the
// bitcoin network type specified by chainParams.  Use start to begin accepting
// connections from peers.
func newServer(listenAddrs []string, db database.DB, chainParams *chaincfg.Params) (*server, error) {
	services := defaultServices
	if cfg.NoPeerBloomFilters {
		services &^= wire.SFNodeBloom
	}
	if cfg.NoCFilters {
		services &^= wire.SFNodeCF
	}

	amgr := addrmgr.New(cfg.DataDir, ltcdLookup)

	var listeners []net.Listener
	var nat NAT
	if !cfg.DisableListen {
		ipv4Addrs, ipv6Addrs, wildcard, err :=
			parseListeners(listenAddrs)
		if err != nil {
			return nil, err
		}
		listeners = make([]net.Listener, 0, len(ipv4Addrs)+len(ipv6Addrs))
		discover := true
		if len(cfg.ExternalIPs) != 0 {
			discover = false
			// if this fails we have real issues.
			port, _ := strconv.ParseUint(
				activeNetParams.DefaultPort, 10, 16)

			for _, sip := range cfg.ExternalIPs {
				eport := uint16(port)
				host, portstr, err := net.SplitHostPort(sip)
				if err != nil {
					// no port, use default.
					host = sip
				} else {
					port, err := strconv.ParseUint(
						portstr, 10, 16)
					if err != nil {
						srvrLog.Warnf("Can not parse "+
							"port from %s for "+
							"externalip: %v", sip,
							err)
						continue
					}
					eport = uint16(port)
				}
				na, err := amgr.HostToNetAddress(host, eport,
					services)
				if err != nil {
					srvrLog.Warnf("Not adding %s as "+
						"externalip: %v", sip, err)
					continue
				}

				err = amgr.AddLocalAddress(na, addrmgr.ManualPrio)
				if err != nil {
					amgrLog.Warnf("Skipping specified external IP: %v", err)
				}
			}
		} else if cfg.Upnp {
			nat, err = Discover()
			if err != nil {
				srvrLog.Warnf("Can't discover upnp: %v", err)
			}
			// nil nat here is fine, just means no upnp on network.
		}

		// TODO: nonstandard port...
		if wildcard {
			port, err :=
				strconv.ParseUint(activeNetParams.DefaultPort,
					10, 16)
			if err != nil {
				// I can't think of a cleaner way to do this...
				goto nowc
			}
			addrs, err := net.InterfaceAddrs()
			for _, a := range addrs {
				ip, _, err := net.ParseCIDR(a.String())
				if err != nil {
					continue
				}
				na := wire.NewNetAddressIPPort(ip,
					uint16(port), services)
				if discover {
					err = amgr.AddLocalAddress(na, addrmgr.InterfacePrio)
					if err != nil {
						amgrLog.Debugf("Skipping local address: %v", err)
					}
				}
			}
		}
	nowc:

		for _, addr := range ipv4Addrs {
			listener, err := net.Listen("tcp4", addr)
			if err != nil {
				srvrLog.Warnf("Can't listen on %s: %v", addr,
					err)
				continue
			}
			listeners = append(listeners, listener)

			if discover {
				if na, err := amgr.DeserializeNetAddress(addr); err == nil {
					err = amgr.AddLocalAddress(na, addrmgr.BoundPrio)
					if err != nil {
						amgrLog.Warnf("Skipping bound address: %v", err)
					}
				}
			}
		}

		for _, addr := range ipv6Addrs {
			listener, err := net.Listen("tcp6", addr)
			if err != nil {
				srvrLog.Warnf("Can't listen on %s: %v", addr,
					err)
				continue
			}
			listeners = append(listeners, listener)
			if discover {
				if na, err := amgr.DeserializeNetAddress(addr); err == nil {
					err = amgr.AddLocalAddress(na, addrmgr.BoundPrio)
					if err != nil {
						amgrLog.Debugf("Skipping bound address: %v", err)
					}
				}
			}
		}

		if len(listeners) == 0 {
			return nil, errors.New("no valid listen address")
		}
	}

	s := server{
		chainParams:          chainParams,
		addrManager:          amgr,
		newPeers:             make(chan *serverPeer, cfg.MaxPeers),
		donePeers:            make(chan *serverPeer, cfg.MaxPeers),
		banPeers:             make(chan *serverPeer, cfg.MaxPeers),
		query:                make(chan interface{}),
		relayInv:             make(chan relayMsg, cfg.MaxPeers),
		broadcast:            make(chan broadcastMsg, cfg.MaxPeers),
		quit:                 make(chan struct{}),
		modifyRebroadcastInv: make(chan interface{}),
		peerHeightsUpdate:    make(chan updatePeerHeightsMsg),
		nat:                  nat,
		db:                   db,
		timeSource:           blockchain.NewMedianTime(),
		services:             services,
		sigCache:             txscript.NewSigCache(cfg.SigCacheMaxSize),
		hashCache:            txscript.NewHashCache(cfg.SigCacheMaxSize),
	}

	// Create the transaction and address indexes if needed.
	//
	// CAUTION: the txindex needs to be first in the indexes array because
	// the addrindex uses data from the txindex during catchup.  If the
	// addrindex is run first, it may not have the transactions from the
	// current block indexed.
	var indexes []indexers.Indexer
	if cfg.TxIndex || cfg.AddrIndex {
		// Enable transaction index if address index is enabled since it
		// requires it.
		if !cfg.TxIndex {
			indxLog.Infof("Transaction index enabled because it " +
				"is required by the address index")
			cfg.TxIndex = true
		} else {
			indxLog.Info("Transaction index is enabled")
		}

		s.txIndex = indexers.NewTxIndex(db)
		indexes = append(indexes, s.txIndex)
	}
	if cfg.AddrIndex {
		indxLog.Info("Address index is enabled")
		s.addrIndex = indexers.NewAddrIndex(db, chainParams)
		indexes = append(indexes, s.addrIndex)
	}
	if !cfg.NoCFilters {
		indxLog.Info("cf index is enabled")
		s.cfIndex = indexers.NewCfIndex(db, chainParams)
		indexes = append(indexes, s.cfIndex)
	}

	// Create an index manager if any of the optional indexes are enabled.
	var indexManager blockchain.IndexManager
	if len(indexes) > 0 {
		indexManager = indexers.NewManager(db, indexes)
	}

	// Merge given checkpoints with the default ones unless they are disabled.
	var checkpoints []chaincfg.Checkpoint
	if !cfg.DisableCheckpoints {
		checkpoints = mergeCheckpoints(s.chainParams.Checkpoints, cfg.addCheckpoints)
	}

	// Create a new block chain instance with the appropriate configuration.
	var err error
	s.chain, err = blockchain.New(&blockchain.Config{
		DB:           s.db,
		ChainParams:  s.chainParams,
		Checkpoints:  checkpoints,
		TimeSource:   s.timeSource,
		SigCache:     s.sigCache,
		IndexManager: indexManager,
		HashCache:    s.hashCache,
	})
	if err != nil {
		return nil, err
	}

	txC := mempool.Config{
		Policy: mempool.Policy{
			DisableRelayPriority: cfg.NoRelayPriority,
			AcceptNonStd:         cfg.RelayNonStd,
			FreeTxRelayLimit:     cfg.FreeTxRelayLimit,
			MaxOrphanTxs:         cfg.MaxOrphanTxs,
			MaxOrphanTxSize:      defaultMaxOrphanTxSize,
			MaxSigOpCostPerTx:    blockchain.MaxBlockSigOpsCost / 4,
			MinRelayTxFee:        cfg.minRelayTxFee,
			MaxTxVersion:         2,
		},
		ChainParams:    chainParams,
		FetchUtxoView:  s.chain.FetchUtxoView,
		BestHeight:     func() int32 { return s.chain.BestSnapshot().Height },
		MedianTimePast: func() time.Time { return s.chain.BestSnapshot().MedianTime },
		CalcSequenceLock: func(tx *ltcutil.Tx, view *blockchain.UtxoViewpoint) (*blockchain.SequenceLock, error) {
			return s.chain.CalcSequenceLock(tx, view, true)
		},
		IsDeploymentActive: s.chain.IsDeploymentActive,
		SigCache:           s.sigCache,
		HashCache:          s.hashCache,
		AddrIndex:          s.addrIndex,
	}
	s.txMemPool = mempool.New(&txC)

	s.syncManager, err = netsync.New(&netsync.Config{
		PeerNotifier:       &s,
		Chain:              s.chain,
		TxMemPool:          s.txMemPool,
		ChainParams:        s.chainParams,
		DisableCheckpoints: cfg.DisableCheckpoints,
		MaxPeers:           cfg.MaxPeers,
	})
	if err != nil {
		return nil, err
	}

	// Create the mining policy and block template generator based on the
	// configuration options.
	//
	// NOTE: The CPU miner relies on the mempool, so the mempool has to be
	// created before calling the function to create the CPU miner.
	policy := mining.Policy{
		BlockMinWeight:    cfg.BlockMinWeight,
		BlockMaxWeight:    cfg.BlockMaxWeight,
		BlockMinSize:      cfg.BlockMinSize,
		BlockMaxSize:      cfg.BlockMaxSize,
		BlockPrioritySize: cfg.BlockPrioritySize,
		TxMinFreeFee:      cfg.minRelayTxFee,
	}
	blockTemplateGenerator := mining.NewBlkTmplGenerator(&policy,
		s.chainParams, s.txMemPool, s.chain, s.timeSource,
		s.sigCache, s.hashCache)
	s.cpuMiner = cpuminer.New(&cpuminer.Config{
		ChainParams:            chainParams,
		BlockTemplateGenerator: blockTemplateGenerator,
		MiningAddrs:            cfg.miningAddrs,
		ProcessBlock:           s.syncManager.ProcessBlock,
		ConnectedCount:         s.ConnectedCount,
		IsCurrent:              s.syncManager.IsCurrent,
	})

	// Only setup a function to return new addresses to connect to when
	// not running in connect-only mode.  The simulation network is always
	// in connect-only mode since it is only intended to connect to
	// specified peers and actively avoid advertising and connecting to
	// discovered peers in order to prevent it from becoming a public test
	// network.
	var newAddressFunc func() (net.Addr, error)
	if !cfg.SimNet && len(cfg.ConnectPeers) == 0 {
		newAddressFunc = func() (net.Addr, error) {
			for tries := 0; tries < 100; tries++ {
				addr := s.addrManager.GetAddress()
				if addr == nil {
					break
				}

				// Address will not be invalid, local or unroutable
				// because addrmanager rejects those on addition.
				// Just check that we don't already have an address
				// in the same group so that we are not connecting
				// to the same network segment at the expense of
				// others.
				key := addrmgr.GroupKey(addr.NetAddress())
				if s.OutboundGroupCount(key) != 0 {
					continue
				}

				// only allow recent nodes (10mins) after we failed 30
				// times
				if tries < 30 && time.Since(addr.LastAttempt()) < 10*time.Minute {
					continue
				}

				// allow nondefault ports after 50 failed tries.
				if tries < 50 && fmt.Sprintf("%d", addr.NetAddress().Port) !=
					activeNetParams.DefaultPort {
					continue
				}

				addrString := addrmgr.NetAddressKey(addr.NetAddress())
				return addrStringToNetAddr(addrString)
			}

			return nil, errors.New("no valid connect address")
		}
	}

	// Create a connection manager.
	targetOutbound := defaultTargetOutbound
	if cfg.MaxPeers < targetOutbound {
		targetOutbound = cfg.MaxPeers
	}
	cmgr, err := connmgr.New(&connmgr.Config{
		Listeners:      listeners,
		OnAccept:       s.inboundPeerConnected,
		RetryDuration:  connectionRetryInterval,
		TargetOutbound: uint32(targetOutbound),
		Dial:           ltcdDial,
		OnConnection:   s.outboundPeerConnected,
		GetNewAddress:  newAddressFunc,
	})
	if err != nil {
		return nil, err
	}
	s.connManager = cmgr

	// Start up persistent peers.
	permanentPeers := cfg.ConnectPeers
	if len(permanentPeers) == 0 {
		permanentPeers = cfg.AddPeers
	}
	for _, addr := range permanentPeers {
		netAddr, err := addrStringToNetAddr(addr)
		if err != nil {
			return nil, err
		}

		go s.connManager.Connect(&connmgr.ConnReq{
			Addr:      netAddr,
			Permanent: true,
		})
	}

	if !cfg.DisableRPC {
		// Setup listeners for the configured RPC listen addresses and
		// TLS settings.
		rpcListeners, err := setupRPCListeners()
		if err != nil {
			return nil, err
		}
		if len(rpcListeners) == 0 {
			return nil, errors.New("RPCS: No valid listen address")
		}

		s.rpcServer, err = newRPCServer(&rpcserverConfig{
			Listeners:   rpcListeners,
			StartupTime: s.startupTime,
			ConnMgr:     &rpcConnManager{&s},
			SyncMgr:     &rpcSyncMgr{&s, s.syncManager},
			TimeSource:  s.timeSource,
			Chain:       s.chain,
			ChainParams: chainParams,
			DB:          db,
			TxMemPool:   s.txMemPool,
			Generator:   blockTemplateGenerator,
			CPUMiner:    s.cpuMiner,
			TxIndex:     s.txIndex,
			AddrIndex:   s.addrIndex,
		})
		if err != nil {
			return nil, err
		}

		// Signal process shutdown when the RPC server requests it.
		go func() {
			<-s.rpcServer.RequestedProcessShutdown()
			shutdownRequestChannel <- struct{}{}
		}()
	}

	return &s, nil
}

// addrStringToNetAddr takes an address in the form of 'host:port' and returns
// a net.Addr which maps to the original address with any host names resolved
// to IP addresses.  It also handles tor addresses properly by returning a
// net.Addr that encapsulates the address.
func addrStringToNetAddr(addr string) (net.Addr, error) {
	host, strPort, err := net.SplitHostPort(addr)
	if err != nil {
		return nil, err
	}

	port, err := strconv.Atoi(strPort)
	if err != nil {
		return nil, err
	}

	// Skip if host is already an IP address.
	if ip := net.ParseIP(host); ip != nil {
		return &net.TCPAddr{
			IP:   ip,
			Port: port,
		}, nil
	}

	// Tor addresses cannot be resolved to an IP, so just return an onion
	// address instead.
	if strings.HasSuffix(host, ".onion") {
		if cfg.NoOnion {
			return nil, errors.New("tor has been disabled")
		}

		return &onionAddr{addr: addr}, nil
	}

	// Attempt to look up an IP address associated with the parsed host.
	ips, err := ltcdLookup(host)
	if err != nil {
		return nil, err
	}
	if len(ips) == 0 {
		return nil, fmt.Errorf("no addresses found for %s", host)
	}

	return &net.TCPAddr{
		IP:   ips[0],
		Port: port,
	}, nil
}

// dynamicTickDuration is a convenience function used to dynamically choose a
// tick duration based on remaining time.  It is primarily used during
// server shutdown to make shutdown warnings more frequent as the shutdown time
// approaches.
func dynamicTickDuration(remaining time.Duration) time.Duration {
	switch {
	case remaining <= time.Second*5:
		return time.Second
	case remaining <= time.Second*15:
		return time.Second * 5
	case remaining <= time.Minute:
		return time.Second * 15
	case remaining <= time.Minute*5:
		return time.Minute
	case remaining <= time.Minute*15:
		return time.Minute * 5
	case remaining <= time.Hour:
		return time.Minute * 15
	}
	return time.Hour
}

// checkpointSorter implements sort.Interface to allow a slice of checkpoints to
// be sorted.
type checkpointSorter []chaincfg.Checkpoint

// Len returns the number of checkpoints in the slice.  It is part of the
// sort.Interface implementation.
func (s checkpointSorter) Len() int {
	return len(s)
}

// Swap swaps the checkpoints at the passed indices.  It is part of the
// sort.Interface implementation.
func (s checkpointSorter) Swap(i, j int) {
	s[i], s[j] = s[j], s[i]
}

// Less returns whether the checkpoint with index i should sort before the
// checkpoint with index j.  It is part of the sort.Interface implementation.
func (s checkpointSorter) Less(i, j int) bool {
	return s[i].Height < s[j].Height
}

// mergeCheckpoints returns two slices of checkpoints merged into one slice
// such that the checkpoints are sorted by height.  In the case the additional
// checkpoints contain a checkpoint with the same height as a checkpoint in the
// default checkpoints, the additional checkpoint will take precedence and
// overwrite the default one.
func mergeCheckpoints(defaultCheckpoints, additional []chaincfg.Checkpoint) []chaincfg.Checkpoint {
	// Create a map of the additional checkpoints to remove duplicates while
	// leaving the most recently-specified checkpoint.
	extra := make(map[int32]chaincfg.Checkpoint)
	for _, checkpoint := range additional {
		extra[checkpoint.Height] = checkpoint
	}

	// Add all default checkpoints that do not have an override in the
	// additional checkpoints.
	numDefault := len(defaultCheckpoints)
	checkpoints := make([]chaincfg.Checkpoint, 0, numDefault+len(extra))
	for _, checkpoint := range defaultCheckpoints {
		if _, exists := extra[checkpoint.Height]; !exists {
			checkpoints = append(checkpoints, checkpoint)
		}
	}

	// Append the additional checkpoints and return the sorted results.
	for _, checkpoint := range extra {
		checkpoints = append(checkpoints, checkpoint)
	}
	sort.Sort(checkpointSorter(checkpoints))
	return checkpoints
}<|MERGE_RESOLUTION|>--- conflicted
+++ resolved
@@ -22,7 +22,6 @@
 	"sync/atomic"
 	"time"
 
-<<<<<<< HEAD
 	"fakco.in/fakd/addrmgr"
 	"fakco.in/fakd/blockchain"
 	"fakco.in/fakd/blockchain/indexers"
@@ -33,36 +32,18 @@
 	"fakco.in/fakd/mempool"
 	"fakco.in/fakd/mining"
 	"fakco.in/fakd/mining/cpuminer"
+	"fakco.in/fakd/netsync"
 	"fakco.in/fakd/peer"
 	"fakco.in/fakd/txscript"
 	"fakco.in/fakd/wire"
 	"github.com/ltcsuite/ltcutil"
 	"github.com/ltcsuite/ltcutil/bloom"
-=======
-	"github.com/btcsuite/btcd/addrmgr"
-	"github.com/btcsuite/btcd/blockchain"
-	"github.com/btcsuite/btcd/blockchain/indexers"
-	"github.com/btcsuite/btcd/chaincfg"
-	"github.com/btcsuite/btcd/chaincfg/chainhash"
-	"github.com/btcsuite/btcd/connmgr"
-	"github.com/btcsuite/btcd/database"
-	"github.com/btcsuite/btcd/mempool"
-	"github.com/btcsuite/btcd/mining"
-	"github.com/btcsuite/btcd/mining/cpuminer"
-	"github.com/btcsuite/btcd/netsync"
-	"github.com/btcsuite/btcd/peer"
-	"github.com/btcsuite/btcd/txscript"
-	"github.com/btcsuite/btcd/wire"
-	"github.com/btcsuite/btcutil"
-	"github.com/btcsuite/btcutil/bloom"
->>>>>>> 9bd7bcff
 )
 
 const (
 	// defaultServices describes the default services that are supported by
 	// the server.
-	defaultServices = wire.SFNodeNetwork | wire.SFNodeBloom |
-		wire.SFNodeWitness | wire.SFNodeCF
+	defaultServices = wire.SFNodeNetwork | wire.SFNodeBloom | wire.SFNodeWitness
 
 	// defaultRequiredServices describes the default services that are
 	// required to be supported by outbound peers.
@@ -80,7 +61,7 @@
 var (
 	// userAgentName is the user agent name and is used to help identify
 	// ourselves to other bitcoin peers.
-	userAgentName = "ltcd"
+	userAgentName = "fakd"
 
 	// userAgentVersion is the user agent version and is used to help
 	// identify ourselves to other bitcoin peers.
@@ -2195,7 +2176,7 @@
 			// listen port?
 			// XXX this assumes timeout is in seconds.
 			listenPort, err := s.nat.AddPortMapping("tcp", int(lport), int(lport),
-				"ltcd listen port", 20*60)
+				fakd listen port", 20*60)
 			if err != nil {
 				srvrLog.Warnf("can't add UPnP port mapping: %v", err)
 			}
