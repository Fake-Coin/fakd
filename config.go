--- conflicted
+++ resolved
@@ -33,11 +33,11 @@
 )
 
 const (
-	defaultConfigFilename        = "ltcd.conf"
+	defaultConfigFilename        = "fakd.conf"
 	defaultDataDirname           = "data"
 	defaultLogLevel              = "info"
 	defaultLogDirname            = "logs"
-	defaultLogFilename           = "ltcd.log"
+	defaultLogFilename           = "fakd.log"
 	defaultMaxPeers              = 125
 	defaultBanDuration           = time.Hour * 24
 	defaultBanThreshold          = 100
@@ -59,13 +59,13 @@
 	defaultMaxOrphanTransactions = 100
 	defaultMaxOrphanTxSize       = 100000
 	defaultSigCacheMaxSize       = 100000
-	sampleConfigFilename         = "sample-ltcd.conf"
+	sampleConfigFilename         = "sample-fakd.conf"
 	defaultTxIndex               = false
 	defaultAddrIndex             = false
 )
 
 var (
-	defaultHomeDir     = fakutil.AppDataDir("ltcd", false)
+	defaultHomeDir     = fakutil.AppDataDir("fakd", false)
 	defaultConfigFile  = filepath.Join(defaultHomeDir, defaultConfigFilename)
 	defaultDataDir     = filepath.Join(defaultHomeDir, defaultDataDirname)
 	knownDbTypes       = database.SupportedDrivers()
@@ -164,14 +164,9 @@
 	oniondial            func(string, string, time.Duration) (net.Conn, error)
 	dial                 func(string, string, time.Duration) (net.Conn, error)
 	addCheckpoints       []chaincfg.Checkpoint
-<<<<<<< HEAD
 	miningAddrs          []fakutil.Address
 	minRelayTxFee        fakutil.Amount
-=======
-	miningAddrs          []btcutil.Address
-	minRelayTxFee        btcutil.Amount
 	whitelists           []*net.IPNet
->>>>>>> a2085c68
 }
 
 // serviceOptions defines the configuration options for the daemon as a service on
