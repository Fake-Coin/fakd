--- conflicted
+++ resolved
@@ -27,6 +27,11 @@
 	// more.
 	minInFlightBlocks = 10
 
+	// blockDbNamePrefix is the prefix for the block database name.  The
+	// database type is appended to this value to form the full block
+	// database name.
+	blockDbNamePrefix = "blocks"
+
 	// maxRejectedTxns is the maximum number of rejected transactions
 	// hashes to store in memory.
 	maxRejectedTxns = 1000
@@ -129,7 +134,6 @@
 	hash   *chainhash.Hash
 }
 
-<<<<<<< HEAD
 // PeerNotifier exposes methods to notify peers of status changes to
 // transactions, blocks, etc. Currently server implements this interface.
 type PeerNotifier interface {
@@ -154,10 +158,7 @@
 	MaxPeers           int
 }
 
-// peerSyncState stores additional information that the blockManager tracks
-=======
 // peerSyncState stores additional information that the SyncManager tracks
->>>>>>> 9bd7bcff
 // about a peer.
 type peerSyncState struct {
 	syncCandidate   bool
@@ -1312,11 +1313,7 @@
 // QueueTx adds the passed transaction message and peer to the block handling
 // queue. Responds to the done channel argument after the tx message is
 // processed.
-<<<<<<< HEAD
-func (b *blockManager) QueueTx(tx *ltcutil.Tx, peer *peerpkg.Peer, done chan struct{}) {
-=======
-func (sm *SyncManager) QueueTx(tx *btcutil.Tx, peer *peerpkg.Peer, done chan struct{}) {
->>>>>>> 9bd7bcff
+func (sm *SyncManager) QueueTx(tx *ltcutil.Tx, peer *peerpkg.Peer, done chan struct{}) {
 	// Don't accept more transactions if we're shutting down.
 	if atomic.LoadInt32(&sm.shutdown) != 0 {
 		done <- struct{}{}
@@ -1329,11 +1326,7 @@
 // QueueBlock adds the passed block message and peer to the block handling
 // queue. Responds to the done channel argument after the block message is
 // processed.
-<<<<<<< HEAD
-func (b *blockManager) QueueBlock(block *ltcutil.Block, peer *peerpkg.Peer, done chan struct{}) {
-=======
-func (sm *SyncManager) QueueBlock(block *btcutil.Block, peer *peerpkg.Peer, done chan struct{}) {
->>>>>>> 9bd7bcff
+func (sm *SyncManager) QueueBlock(block *ltcutil.Block, peer *peerpkg.Peer, done chan struct{}) {
 	// Don't accept more blocks if we're shutting down.
 	if atomic.LoadInt32(&sm.shutdown) != 0 {
 		done <- struct{}{}
@@ -1411,14 +1404,8 @@
 }
 
 // ProcessBlock makes use of ProcessBlock on an internal instance of a block
-<<<<<<< HEAD
-// chain.  It is funneled through the block manager since btcchain is not safe
-// for concurrent access.
-func (b *blockManager) ProcessBlock(block *ltcutil.Block, flags blockchain.BehaviorFlags) (bool, error) {
-=======
 // chain.
-func (sm *SyncManager) ProcessBlock(block *btcutil.Block, flags blockchain.BehaviorFlags) (bool, error) {
->>>>>>> 9bd7bcff
+func (sm *SyncManager) ProcessBlock(block *ltcutil.Block, flags blockchain.BehaviorFlags) (bool, error) {
 	reply := make(chan processBlockResponse, 1)
 	sm.msgChan <- processBlockMsg{block: block, flags: flags, reply: reply}
 	response := <-reply
